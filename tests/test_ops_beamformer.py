"""Tests for the ops beamformer.
"""

# pylint: disable=import-outside-toplevel

import numpy as np

from usbmd.config import load_config_from_yaml
from usbmd.config.validation import check_config
from usbmd.ops_v2 import Pipeline, Simulate
from usbmd.probes import Verasonics_l11_4v
from usbmd.scan import PlaneWaveScan

from . import backend_equality_check


def _get_params(reconstruction_mode):
    """Get the necessary objects for the test"""
    # probe = get_probe(config)
    config = load_config_from_yaml(r"./tests/config_test.yaml")
    config = check_config(config)

    probe = Verasonics_l11_4v()
    probe_parameters = probe.get_parameters()
    scan = PlaneWaveScan(
        probe_geometry=probe.probe_geometry,
        n_tx=1,
        xlims=(-19e-3, 19e-3),
        zlims=(0, 63e-3),
        n_ax=2046,  # TODO: vincent 2047 doesn't work here
        sampling_frequency=probe_parameters["sampling_frequency"],
        center_frequency=probe_parameters["center_frequency"],
        polar_angles=np.array([0.0]),
    )
    scan._focus_distances = (
        np.array([0.0]) if reconstruction_mode == "generic" else np.array([np.inf])
    )

    # Set scan grid parameters
    # The grid is updated automatically when it is accessed after the scan parameters
    # have been changed.
    dx = scan.wvln / 4
    dz = scan.wvln / 4
    scan.Nx = int(np.ceil((scan.xlims[1] - scan.xlims[0]) / dx))
    scan.Nz = int(np.ceil((scan.zlims[1] - scan.zlims[0]) / dz))

    # use pipeline here so it is easy to propagate the scan parameters
    simulator = Pipeline(
        [Simulate(apply_lens_correction=scan.apply_lens_correction, n_ax=scan.n_ax)]
    )

    # Generate pseudorandom input tensor
    # Define scatterers
    scat_x, scat_z = np.meshgrid(
        np.linspace(-10e-3, 10e-3, 5),
        np.linspace(5e-3, 30e-3, 5),
        indexing="ij",
    )
    scat_x, scat_z = np.ravel(scat_x), np.ravel(scat_z)
    n_scat = len(scat_x)
    scat_positions = np.stack(
        [
            scat_x,
            np.zeros_like(scat_x),
            scat_z,
        ],
        axis=1,
    )
    output = simulator(
        scan,
        probe,
        scatterer_positions=scat_positions.astype(np.float32),
        scatterer_magnitudes=np.ones(n_scat, dtype=np.float32),
    )
    data = output["raw_data"]

    return config, probe, scan, data


@backend_equality_check(
    decimal=[0, 2, 3], timeout=120, backends=["torch", "tensorflow", "jax"]
)
def test_tof_correction(reconstruction_mode="generic"):
    """Test TOF Correction between backends.
    Also ensures that the output is the same when it is split into patches

    Note:
        The timeout is set to 120 seconds because the TOF correction can be slow.
        Allowing a higher tolerance for torch at the moment.

    """

    import keras
    from keras import ops

    from usbmd import beamformer

<<<<<<< HEAD
    _, probe, scan, inputs = _get(reconstruction_mode)
=======
    _, probe, scan, _, inputs = _get_params(reconstruction_mode)
>>>>>>> c2bc64cf

    # round inputs a bit to avoid numerical issues
    inputs = np.round(inputs, 2)

    batch_item = 0  # Only one batch item
    kwargs = dict(  # pylint: disable=use-dict-literal
        data=inputs[batch_item],
        grid=scan.grid,
        t0_delays=scan.t0_delays,
        tx_apodizations=scan.tx_apodizations,
        sound_speed=scan.sound_speed,
        probe_geometry=probe.probe_geometry,
        initial_times=scan.initial_times,
        sampling_frequency=scan.fs,
        fdemod=scan.fdemod,
        fnum=scan.f_number,
        angles=scan.polar_angles,
        vfocus=scan.focus_distances,
    )
    for key, item in kwargs.items():
        # If item is a floating point numpy array, convert to float32
        if hasattr(item, "dtype") and np.issubdtype(item.dtype, np.floating):
            item = item.astype(np.float32)
        # Convert to tensor if numpy array
        if isinstance(item, np.ndarray):
            kwargs[key] = ops.convert_to_tensor(item)

    outputs = []
    for patches in [1, 10]:
        output = beamformer.tof_correction(
            **kwargs,
            apply_phase_rotation=bool(scan.fdemod),
            patches=patches,
        )
        outputs.append(ops.convert_to_numpy(output))
    np.testing.assert_allclose(
        outputs[0], outputs[1], err_msg="Different results for patches=1 and patches=10"
    )

    keras.utils.clear_session(free_memory=True)  # Free memory
    return outputs[0]<|MERGE_RESOLUTION|>--- conflicted
+++ resolved
@@ -95,11 +95,7 @@
 
     from usbmd import beamformer
 
-<<<<<<< HEAD
-    _, probe, scan, inputs = _get(reconstruction_mode)
-=======
     _, probe, scan, _, inputs = _get_params(reconstruction_mode)
->>>>>>> c2bc64cf
 
     # round inputs a bit to avoid numerical issues
     inputs = np.round(inputs, 2)
