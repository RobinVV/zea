"""Tests for the zea.utils module.

Contains both tests for zea.utils and zea.internal.utils.
"""

import re
import time

import numpy as np
import pytest
from keras import ops

<<<<<<< HEAD
from zea.internal.utils import (
=======
from zea.backend import jit
from zea.utils import (
    block_until_ready,
>>>>>>> 6acd5f27
    find_first_nonzero_index,
    find_key,
    first_not_none_item,
)
from zea.utils import (
    get_date_string,
    strtobool,
    update_dictionary,
)


@pytest.mark.parametrize(
    "dict1, dict2, keep_none, expected_result",
    [
        (
            {1: "one", 2: "two"},
            {2: "new_two", 3: "three"},
            False,
            {1: "one", 2: "new_two", 3: "three"},
        ),
        (
            {1: "one", 2: "two"},
            {2: None, 3: "three"},
            False,
            {1: "one", 2: "two", 3: "three"},
        ),
        ({}, {1: "one"}, False, {1: "one"}),
        ({1: "one"}, {}, False, {1: "one"}),
        (
            {1: "one", 2: "two"},
            {2: None, 3: "three"},
            True,
            {1: "one", 2: None, 3: "three"},
        ),
        ({}, {}, False, {}),
    ],
)
def test_update_dictionary(dict1, dict2, keep_none, expected_result):
    """Tests the update_dictionary function using simple equality check."""
    result = update_dictionary(dict1, dict2, keep_none)
    assert result == expected_result


@pytest.mark.parametrize(
    "contains, case_sensitive",
    [["apple", False], ["apple", True], ["pie", True]],
)
def test_find_key(contains, case_sensitive):
    """Tests the find_key function by providing a test dictionary and checking the
    number of keys found."""
    dictionary = {
        "APPLES": 1,
        "apple pie": 2,
        "cherry pie": 3,
        "what apple": 4,
        "rainbow": 5,
    }

    result = find_key(dictionary, contains, case_sensitive)

    # Check that the result is a string
    assert isinstance(result, str), "Result is not a list"
    # Check that the result is actually in the dictionary
    assert result in dictionary.keys(), "Key not found in dictionary"

    # Check that the result contains the search string
    if not case_sensitive:
        result = result.lower()
        contains = contains.lower()

    assert contains in result, "Key does not contain the search string"


def test_nonexistent_key_raises_keyerror():
    """Tests that a KeyError is raised if the key is not found."""
    dictionary = {"APPLES": 1, "apple pie": 2, "cherry pie": 3, "rainbow": 5}

    with pytest.raises(KeyError):
        find_key(dictionary, "banana", case_sensitive=True)


def test_strtobool():
    """ "Test strtobool function with multiple user inputs."""
    # 1. Non string input raises assertion error
    with pytest.raises(AssertionError, match="Input value must be a string"):
        strtobool(1)

    # 2. strtobool is case insensitive
    assert strtobool("TRUE") is True
    assert strtobool("TruE") is True
    assert strtobool("true") is True

    # 3. valid 'true' values get mapped to True
    valid_true_values = ["y", "yes", "t", "true", "on", "1"]
    assert np.all([strtobool(v) for v in valid_true_values])

    # 4. valid 'false' values get mapped to False
    valid_false_values = ["n", "no", "f", "false", "off", "0"]
    assert not np.any([strtobool(v) for v in valid_false_values])

    # 5. any other value raises a ValueError
    sample_invalid_values = ["🤔", "invalid_value", "hello!"]
    for invalid_value in sample_invalid_values:
        with pytest.raises(ValueError, match=f"invalid truth value {invalid_value}"):
            strtobool(invalid_value)


def test_get_date_string():
    """Tests the get_date_string function."""

    # Test default date format
    date_string = get_date_string()
    assert isinstance(date_string, str), "Result is not a string"
    date_string = get_date_string()

    # Check if date string matches pattern YYYY_MM_DD_HHMMSS
    regex_pattern = r"^\d{4}_\d{2}_\d{2}_\d{6}$"
    assert re.match(regex_pattern, date_string), "Date string does not match pattern"

    # Test alternative date format
    date_string = get_date_string(string="%d-%m-%Y")
    assert isinstance(date_string, str), "Result is not a string"
    regex_pattern = r"^\d{2}-\d{2}-\d{4}$"
    assert re.match(regex_pattern, date_string), "Date string does not match pattern"

    # Test if the function raises an error at invalid input
    with pytest.raises(TypeError):
        get_date_string(string=1)

    with pytest.raises(TypeError):
        get_date_string(string=lambda x: x)


@pytest.mark.parametrize(
    "arr, axis, invalid_val, expected",
    [
        ((0, 0, 0, 5, 0, 3, 0), 0, -1, 3),
        ([[0, 0, 0], [4, 0, 0], [0, 0, 7]], 1, None, [None, 0, 2]),
    ],
)
def test_find_first_nonzero_index(arr, axis, invalid_val, expected):
    """Tests the find_first_nonzero_index function."""
    arr = np.array(arr)
    result = find_first_nonzero_index(arr, axis, invalid_val=invalid_val)
    np.testing.assert_equal(result, expected)


@pytest.mark.parametrize(
    "arr, expected",
    [
        ([None, None], None),
        ([None, False, 0, 1, 2.0], False),
        ([2.0, None], 2.0),
    ],
)
def test_first_not_none_item(arr, expected):
    """Tests the find_first_nonzero_index function."""
    result = first_not_none_item(arr)
    np.testing.assert_equal(result, expected)


def test_block_until_ready_timing():
    """Tests that block_until_ready actually waits for the computation to finish."""

    @jit
    def slow_computation(x):
        # Vectorized heavy computation (no Python for-loop):
        # - Build an outer-product matrix (n x n)
        # - Apply elementwise trig operations
        # - Reduce to a scalar
        y = ops.matmul(x[:, None], x[None, :])  # shape (n, n)
        z = ops.sin(y) + ops.cos(y)
        return ops.sum(z, axis=1)

    x = ops.ones(10_000)

    # Compile first
    _ = slow_computation(x)

    # Measure time without block_until_ready (might return before completion)
    y = slow_computation(x)
    start = time.perf_counter()
    print(y[0])  # Force a print to ensure any lazy evaluation is triggered
    no_block_time = time.perf_counter() - start

    # Measure time with block_until_ready (ensures completion)
    y = block_until_ready(slow_computation)(x)
    start = time.perf_counter()
    print(y[0])  # Force a print to ensure any lazy evaluation is triggered
    with_block_time = time.perf_counter() - start

    print(f"Without block_until_ready: {no_block_time:.4f}s")
    print(f"With block_until_ready: {with_block_time:.4f}s")
    print("Timing test completed!")
    assert with_block_time <= no_block_time, "block_until_ready did not wait for completion"<|MERGE_RESOLUTION|>--- conflicted
+++ resolved
@@ -10,18 +10,14 @@
 import pytest
 from keras import ops
 
-<<<<<<< HEAD
+from zea.backend import jit
 from zea.internal.utils import (
-=======
-from zea.backend import jit
-from zea.utils import (
-    block_until_ready,
->>>>>>> 6acd5f27
     find_first_nonzero_index,
     find_key,
     first_not_none_item,
 )
 from zea.utils import (
+    block_until_ready,
     get_date_string,
     strtobool,
     update_dictionary,
