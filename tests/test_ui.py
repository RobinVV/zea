"""Basic testing for ui / generate
"""
<<<<<<< HEAD
import shutil
=======

>>>>>>> b5b668a9
import sys
from pathlib import Path

import matplotlib.pyplot as plt
import numpy as np

from usbmd import ui
from usbmd.setup_usbmd import setup_config

wd = Path(__file__).parent.parent
sys.path.append(str(wd))


plt.rcParams["backend"] = "agg"


def test_ui_initialization():
    """Test ui initialization function"""
    config = setup_config("./tests/config_test.yaml")
    config.ml_library = "torch"

    dataloader_ui = ui.DataLoaderUI(config)
    dataloader_ui.run()
    dataloader_ui.run(plot=True)

    config = setup_config("./tests/config_test.yaml")
    config.ml_library = "tensorflow"
    dataloader_ui = ui.DataLoaderUI(config)
    dataloader_ui.run()
    dataloader_ui.run(plot=True)


def test_get_data():
    """Test ui get_data function"""
    config = setup_config("./tests/config_test.yaml")
    dataloader_ui = ui.DataLoaderUI(config)
    data = dataloader_ui.get_data()
    assert data is not None
    assert isinstance(data, np.ndarray), "Data is not a numpy array"
<<<<<<< HEAD
    assert len(data.shape) == 4, "Data must be 4d (n_tx, n_el, n_ax, N_ch)"


def test_generate():
    """Test generate class"""
    config = setup_config("./tests/config_test.yaml")
    config.ml_library = "tensorflow"
    config.data.dtype = "beamformed_data"  # TODO: fix for raw_data

    temp_folder = Path("./tests/temp")

    generator = GenerateDataSet(
        config,
        to_dtype="image",
        destination_folder=temp_folder,
        retain_folder_structure=True,
        filetype="png",
        overwrite=True,
    )
    generator.generate()

    config.ml_library = "torch"

    generator = GenerateDataSet(
        config,
        to_dtype="image",
        destination_folder=temp_folder,
        retain_folder_structure=True,
        filetype="hdf5",
        overwrite=True,
    )
    generator.generate()

    shutil.rmtree(temp_folder)
=======
    assert len(data.shape) == 4, "Data must be 4d (n_tx, n_el, n_ax, N_ch)"
>>>>>>> b5b668a9
<|MERGE_RESOLUTION|>--- conflicted
+++ resolved
@@ -1,10 +1,6 @@
 """Basic testing for ui / generate
 """
-<<<<<<< HEAD
-import shutil
-=======
 
->>>>>>> b5b668a9
 import sys
 from pathlib import Path
 
@@ -44,41 +40,4 @@
     data = dataloader_ui.get_data()
     assert data is not None
     assert isinstance(data, np.ndarray), "Data is not a numpy array"
-<<<<<<< HEAD
-    assert len(data.shape) == 4, "Data must be 4d (n_tx, n_el, n_ax, N_ch)"
-
-
-def test_generate():
-    """Test generate class"""
-    config = setup_config("./tests/config_test.yaml")
-    config.ml_library = "tensorflow"
-    config.data.dtype = "beamformed_data"  # TODO: fix for raw_data
-
-    temp_folder = Path("./tests/temp")
-
-    generator = GenerateDataSet(
-        config,
-        to_dtype="image",
-        destination_folder=temp_folder,
-        retain_folder_structure=True,
-        filetype="png",
-        overwrite=True,
-    )
-    generator.generate()
-
-    config.ml_library = "torch"
-
-    generator = GenerateDataSet(
-        config,
-        to_dtype="image",
-        destination_folder=temp_folder,
-        retain_folder_structure=True,
-        filetype="hdf5",
-        overwrite=True,
-    )
-    generator.generate()
-
-    shutil.rmtree(temp_folder)
-=======
-    assert len(data.shape) == 4, "Data must be 4d (n_tx, n_el, n_ax, N_ch)"
->>>>>>> b5b668a9
+    assert len(data.shape) == 4, "Data must be 4d (n_tx, n_el, n_ax, N_ch)"