--- conflicted
+++ resolved
@@ -143,7 +143,13 @@
         scan.grid = np.zeros((10, 10))
 
 
-<<<<<<< HEAD
+def test_accessing_valid_but_unset_attributes():
+    """Test accessing valid but unset attributes of Scan class."""
+
+    scan = Scan(n_tx=5)
+    scan.focus_distances
+
+
 def test_scan_pickle():
     """Test pickling and unpickling of Scan class."""
     import pickle
@@ -153,11 +159,4 @@
     scan_unpickled = pickle.loads(scan_pickled)
 
     assert scan == scan_unpickled, "Unpickled Scan object does not match the original"
-    assert scan is not scan_unpickled, "Unpickled Scan object is the same instance as the original"
-=======
-def test_accessing_valid_but_unset_attributes():
-    """Test accessing valid but unset attributes of Scan class."""
-
-    scan = Scan(n_tx=5)
-    scan.focus_distances
->>>>>>> 6aafec11
+    assert scan is not scan_unpickled, "Unpickled Scan object is the same instance as the original"