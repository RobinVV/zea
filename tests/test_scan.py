"""Tests for the Scan class."""

import numpy as np
import pytest

from zea.scan import Scan

scan_args = {
    "n_tx": 10,
    "n_el": 10,
    "n_ch": 1,
    "xlims": (-0.019, 0.019),
    "ylims": (0, 0),
    "zlims": (0, 0.04),
    "center_frequency": 7e6,
    "sampling_frequency": 28e6,
    "demodulation_frequency": 0.0,
    "sound_speed": 1540.0,
    "n_ax": 3328,
    "Nx": 64,
    "Nz": 128,
    "pixels_per_wavelength": 4,
    "polar_angles": np.linspace(-np.pi / 2, np.pi / 2, 10),
    "azimuth_angles": np.linspace(-np.pi / 2, np.pi / 2, 10),
    "t0_delays": np.repeat(np.linspace(0, 1e-6, 10)[..., None], 10, axis=-1),
    "tx_apodizations": np.ones((10, 10)),
    "focus_distances": np.ones(10) * 0.04,
    "downsample": 1,
    "initial_times": np.zeros((10,)),
}


def test_scan_compare():
    """Test comparison of Scan objects."""
    scan = Scan(**scan_args)
    scan2 = Scan(**scan_args)
    scan3 = Scan(**scan_args)
    scan3.sound_speed = 1000

    assert scan == scan2
    assert scan != scan3


def test_initialization():
    """Test initialization of Scan class."""
    scan = Scan(**scan_args)

    assert scan.n_tx == scan_args["n_tx"]
    assert scan.n_el == scan_args["n_el"]
    assert scan.n_ch == scan_args["n_ch"]
    assert scan.xlims == scan_args["xlims"]
    assert scan.ylims == scan_args["ylims"]
    assert scan.zlims == scan_args["zlims"]
    assert scan.center_frequency == scan_args["center_frequency"]
    assert scan.sampling_frequency == scan_args["sampling_frequency"]
    assert scan.demodulation_frequency == scan_args["demodulation_frequency"]
    assert scan.sound_speed == scan_args["sound_speed"]
    assert scan.n_ax == scan_args["n_ax"]
    assert scan.Nx == scan_args["Nx"]
    assert scan.Nz == scan_args["Nz"]
    assert np.all(scan.polar_angles == scan_args["polar_angles"])
    assert np.all(scan.azimuth_angles == scan_args["azimuth_angles"])
    assert np.all(scan.t0_delays == scan_args["t0_delays"])
    assert np.all(scan.tx_apodizations == scan_args["tx_apodizations"])
    assert np.all(scan.focus_distances == scan_args["focus_distances"])
    assert np.all(scan.initial_times == scan_args["initial_times"])
    assert scan.pixels_per_wavelength == scan_args["pixels_per_wavelength"]


@pytest.mark.parametrize(
    "attr, expected_shape",
    [
        ("polar_angles", (10,)),
        ("azimuth_angles", (10,)),
        ("t0_delays", (10, 10)),
        ("tx_apodizations", (10, 10)),
        ("focus_distances", (10,)),
        ("initial_times", (10,)),
    ],
)
def test_selected_transmits_affects_shape(attr, expected_shape):
    scan = Scan(**scan_args)
    # Check initial shape
    val = getattr(scan, attr)
    val_tensor = scan.to_tensor(include=[attr])[attr]
    assert val.shape == val_tensor.shape == expected_shape

    # Select 3 transmits
    scan.set_transmits(3)
    val = getattr(scan, attr)
    val_tensor = scan.to_tensor(include=[attr])[attr]

    # For 2D arrays, first dimension is always n_tx
    assert val.shape[0] == val_tensor.shape[0] == 3

    # Select center transmit
    scan.set_transmits("center")
    val = getattr(scan, attr)
    val_tensor = scan.to_tensor(include=[attr])[attr]
    assert val.shape[0] == val_tensor.shape[0] == 1

    # Select all again
    scan.set_transmits("all")
    val = getattr(scan, attr)
<<<<<<< HEAD
    val_tensor = scan.to_tensor(include=[attr])[attr]
    assert val.shape[0] == val_tensor.shape[0] == expected_shape[0]
=======
    if val.ndim == 2:
        assert val.shape[0] == expected_shape[0]
    else:
        assert val.shape == (expected_shape[0],)

    # Select with some numpy array
    scan.set_transmits(np.arange(3))
    val = getattr(scan, attr)
    if val.ndim == 2:
        assert val.shape[0] == 3
    else:
        assert val.shape == (3,)

    # Select with a list
    scan.set_transmits([1, 2, 3])
    val = getattr(scan, attr)
    if val.ndim == 2:
        assert val.shape[0] == 3
    else:
        assert val.shape == (3,)


def test_set_attributes():
    """Test setting attributes of Scan class."""
    scan = Scan(**scan_args)

    scan.selected_transmits = [0]

    with pytest.raises(AttributeError):
        scan.grid = np.zeros((10, 10))
>>>>>>> 0cf298a5
<|MERGE_RESOLUTION|>--- conflicted
+++ resolved
@@ -102,30 +102,20 @@
     # Select all again
     scan.set_transmits("all")
     val = getattr(scan, attr)
-<<<<<<< HEAD
     val_tensor = scan.to_tensor(include=[attr])[attr]
     assert val.shape[0] == val_tensor.shape[0] == expected_shape[0]
-=======
-    if val.ndim == 2:
-        assert val.shape[0] == expected_shape[0]
-    else:
-        assert val.shape == (expected_shape[0],)
 
     # Select with some numpy array
     scan.set_transmits(np.arange(3))
     val = getattr(scan, attr)
-    if val.ndim == 2:
-        assert val.shape[0] == 3
-    else:
-        assert val.shape == (3,)
+    val_tensor = scan.to_tensor(include=[attr])[attr]
+    assert val.shape[0] == val_tensor.shape[0] == 3
 
     # Select with a list
     scan.set_transmits([1, 2, 3])
     val = getattr(scan, attr)
-    if val.ndim == 2:
-        assert val.shape[0] == 3
-    else:
-        assert val.shape == (3,)
+    val_tensor = scan.to_tensor(include=[attr])[attr]
+    assert val.shape[0] == val_tensor.shape[0] == 3
 
 
 def test_set_attributes():
@@ -135,5 +125,4 @@
     scan.selected_transmits = [0]
 
     with pytest.raises(AttributeError):
-        scan.grid = np.zeros((10, 10))
->>>>>>> 0cf298a5
+        scan.grid = np.zeros((10, 10))