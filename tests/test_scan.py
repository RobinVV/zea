"""Tests for the Scan class."""

import numpy as np
import pytest

from zea.scan import Scan

scan_args = {
    "n_tx": 10,
    "n_el": 10,
    "n_ch": 1,
    "xlims": (-0.019, 0.019),
    "ylims": (0, 0),
    "zlims": (0, 0.04),
    "center_frequency": 7e6,
    "sampling_frequency": 28e6,
    "demodulation_frequency": 0.0,
    "sound_speed": 1540.0,
    "n_ax": 3328,
    "grid_size_x": 64,
    "grid_size_z": 128,
    "pixels_per_wavelength": 4,
    "polar_angles": np.linspace(-np.pi / 2, np.pi / 2, 10),
    "azimuth_angles": np.linspace(-np.pi / 2, np.pi / 2, 10),
    "t0_delays": np.repeat(np.linspace(0, 1e-6, 10)[..., None], 10, axis=-1),
    "tx_apodizations": np.ones((10, 10)),
    "focus_distances": np.ones(10) * 0.04,
    "initial_times": np.zeros((10,)),
    "tx_waveform_indices": np.zeros(10, dtype=int),
    "waveforms_one_way": np.zeros((2, 64)),
    "waveforms_two_way": np.zeros((2, 64)),
    "tgc_gain_curve": np.ones((3328,)),
}


def test_scan_compare():
    """Test comparison of Scan objects."""
    scan = Scan(**scan_args)
    scan2 = Scan(**scan_args)
    scan3 = Scan(**scan_args)
    scan3.sound_speed = 1000

    assert scan == scan2
    assert scan != scan3


def test_scan_copy():
    """Test copying of Scan objects."""
    scan = Scan(**scan_args)
    scan_copy = scan.copy()

    assert scan == scan_copy
    scan.n_tx = 20
    assert scan != scan_copy


def test_initialization():
    """Test initialization of Scan class."""
    scan = Scan(**scan_args)

    assert scan.n_tx == scan_args["n_tx"]
    assert scan.n_el == scan_args["n_el"]
    assert scan.n_ch == scan_args["n_ch"]
    assert scan.xlims == scan_args["xlims"]
    assert scan.ylims == scan_args["ylims"]
    assert scan.zlims == scan_args["zlims"]
    assert scan.center_frequency == scan_args["center_frequency"]
    assert scan.sampling_frequency == scan_args["sampling_frequency"]
    assert scan.demodulation_frequency == scan_args["demodulation_frequency"]
    assert scan.sound_speed == scan_args["sound_speed"]
    assert scan.n_ax == scan_args["n_ax"]
    assert scan.grid_size_x == scan_args["grid_size_x"]
    assert scan.grid_size_z == scan_args["grid_size_z"]
    assert np.all(scan.polar_angles == scan_args["polar_angles"])
    assert np.all(scan.azimuth_angles == scan_args["azimuth_angles"])
    assert np.all(scan.t0_delays == scan_args["t0_delays"])
    assert np.all(scan.tx_apodizations == scan_args["tx_apodizations"])
    assert np.all(scan.focus_distances == scan_args["focus_distances"])
    assert np.all(scan.initial_times == scan_args["initial_times"])
    assert scan.pixels_per_wavelength == scan_args["pixels_per_wavelength"]


@pytest.mark.parametrize(
    "attr, expected_shape",
    [
        ("polar_angles", (10,)),
        ("azimuth_angles", (10,)),
        ("t0_delays", (10, 10)),
        ("tx_apodizations", (10, 10)),
        ("focus_distances", (10,)),
        ("initial_times", (10,)),
        ("tx_waveform_indices", (10,)),
    ],
)
def test_selected_transmits_affects_shape(attr, expected_shape):
    scan = Scan(**scan_args)
    # Check initial shape
    val = getattr(scan, attr)
    val_tensor = scan.to_tensor(include=[attr])[attr]
    assert val.shape == val_tensor.shape == expected_shape

    # Select 3 transmits
    scan.set_transmits(3)
    val = getattr(scan, attr)
    val_tensor = scan.to_tensor(include=[attr])[attr]

    # For 2D arrays, first dimension is always n_tx
    assert val.shape[0] == val_tensor.shape[0] == 3

    # Select center transmit
    scan.set_transmits("center")
    val = getattr(scan, attr)
    val_tensor = scan.to_tensor(include=[attr])[attr]
    assert val.shape[0] == val_tensor.shape[0] == 1

    # Select all again
    scan.set_transmits("all")
    val = getattr(scan, attr)
    val_tensor = scan.to_tensor(include=[attr])[attr]
    assert val.shape[0] == val_tensor.shape[0] == expected_shape[0]

    # Select with some numpy array
    scan.set_transmits(np.arange(3))
    val = getattr(scan, attr)
    val_tensor = scan.to_tensor(include=[attr])[attr]
    assert val.shape[0] == val_tensor.shape[0] == 3

    # Select with a list
    scan.set_transmits([1, 2, 3])
    val = getattr(scan, attr)
    val_tensor = scan.to_tensor(include=[attr])[attr]
    assert val.shape[0] == val_tensor.shape[0] == 3

    # Select with a slice
    scan.set_transmits(slice(0, 5, 2))
    val = getattr(scan, attr)
    val_tensor = scan.to_tensor(include=[attr])[attr]
    assert val.shape[0] == val_tensor.shape[0] == 3


def test_set_attributes():
    """Test setting attributes of Scan class."""
    scan = Scan(**scan_args)

    scan.selected_transmits = [0]

    with pytest.raises(AttributeError):
        scan.grid = np.zeros((10, 10))


def test_accessing_valid_but_unset_attributes():
    """Test accessing valid but unset attributes of Scan class."""

    scan = Scan(n_tx=5)
<<<<<<< HEAD
    scan.focus_distances
=======
    scan.focus_distances


def test_scan_pickle():
    """Test pickling and unpickling of Scan class."""
    import pickle

    scan = Scan(**scan_args)
    scan_pickled = pickle.dumps(scan)
    scan_unpickled = pickle.loads(scan_pickled)

    assert scan == scan_unpickled, "Unpickled Scan object does not match the original"
    assert scan is not scan_unpickled, "Unpickled Scan object is the same instance as the original"
>>>>>>> af9c66f9
<|MERGE_RESOLUTION|>--- conflicted
+++ resolved
@@ -152,9 +152,6 @@
     """Test accessing valid but unset attributes of Scan class."""
 
     scan = Scan(n_tx=5)
-<<<<<<< HEAD
-    scan.focus_distances
-=======
     scan.focus_distances
 
 
@@ -167,5 +164,4 @@
     scan_unpickled = pickle.loads(scan_pickled)
 
     assert scan == scan_unpickled, "Unpickled Scan object does not match the original"
-    assert scan is not scan_unpickled, "Unpickled Scan object is the same instance as the original"
->>>>>>> af9c66f9
+    assert scan is not scan_unpickled, "Unpickled Scan object is the same instance as the original"