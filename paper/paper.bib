@misc{stevens2025zea,
    author = {Stevens, Tristan S.W. and van Nierop, Wessel L. and Luijten, Ben and van de Schaft, Vincent and Nolan, Oisín I. and Federici, Beatrice and Penninga, Simon W. and Schueler, Noortje I.P. and van Sloun, Ruud J.G.},
    title = {zea: A Toolbox for Cognitive Ultrasound Imaging},
    url = {https://github.com/tue-bmd/zea},
    year = {2025},
}

@article{van2024active,
  title={Active inference and deep generative modeling for cognitive ultrasound},
  author={Van Sloun, Ruud JG},
  journal={IEEE Transactions on Ultrasonics, Ferroelectrics, and Frequency Control},
  year={2024},
  publisher={IEEE}
}

@article{van2024off,
  title={Off-Grid Ultrasound Imaging by Stochastic Optimization},
  author={van de Schaft, Vincent and Nolan, Ois{\'\i}n and van Sloun, Ruud JG},
  journal={arXiv preprint arXiv:2407.02285},
  year={2024}
}

@article{stevens2024dehazing,
  title={Dehazing ultrasound using diffusion models},
  author={Stevens, Tristan SW and Meral, Faik C and Yu, Jason and Apostolakis, Iason Z and Robert, Jean-Luc and Van Sloun, Ruud JG},
  journal={IEEE Transactions on Medical Imaging},
  volume={43},
  number={10},
  pages={3546--3558},
  year={2024},
  publisher={IEEE}
}

@inproceedings{stevens2025sequential,
  title={Sequential Posterior Sampling with Diffusion Models},
  author={Stevens, Tristan SW and Nolan, Ois{\'\i}n and Robert, Jean-Luc and Van Sloun, Ruud JG},
  booktitle={ICASSP 2025-2025 IEEE International Conference on Acoustics, Speech and Signal Processing (ICASSP)},
  pages={1--5},
  year={2025},
  organization={IEEE}
}

@article{stevens2025high,
  title={High Volume Rate 3D Ultrasound Reconstruction with Diffusion Models},
  author={Stevens, Tristan SW and Nolan, Ois{\'\i}n and Somphone, Oudom and Robert, Jean-Luc and van Sloun, Ruud JG},
  journal={arXiv preprint arXiv:2505.22090},
  year={2025}
}

@article{nolan2024active,
    title={Active Diffusion Subsampling},
    author={Ois{\'\i}n Nolan and Tristan Stevens and Wessel L. van Nierop and Ruud Van Sloun},
    journal={Transactions on Machine Learning Research},
    issn={2835-8856},
    year={2025},
    url={https://openreview.net/forum?id=OGifiton47},
    note={}
}

@inproceedings{penninga2025deep,
  title={Deep Sylvester Posterior Inference for Adaptive Compressed Sensing in Ultrasound Imaging},
  author={Penninga, Simon W. and van Gorp, Hans and van Sloun, Ruud J.G.},
  booktitle={ICASSP 2025-2025 IEEE International Conference on Acoustics, Speech and Signal Processing (ICASSP)},
  pages={1--5},
  year={2025},
  organization={IEEE}
}

@misc{chollet2015keras,
  title={Keras},
  author={Chollet, Fran\c{c}ois and others},
  year={2015},
  howpublished={\url{https://keras.io}},
}

@incollection{NEURIPS2019_9015,
title = {PyTorch: An Imperative Style, High-Performance Deep Learning Library},
author = {Paszke, Adam and Gross, Sam and Massa, Francisco and Lerer, Adam and Bradbury, James and Chanan, Gregory and Killeen, Trevor and Lin, Zeming and Gimelshein, Natalia and Antiga, Luca and Desmaison, Alban and Kopf, Andreas and Yang, Edward and DeVito, Zachary and Raison, Martin and Tejani, Alykhan and Chilamkurthy, Sasank and Steiner, Benoit and Fang, Lu and Bai, Junjie and Chintala, Soumith},
booktitle = {Advances in Neural Information Processing Systems 32},
pages = {8024--8035},
year = {2019},
publisher = {Curran Associates, Inc.},
url = {http://papers.neurips.cc/paper/9015-pytorch-an-imperative-style-high-performance-deep-learning-library.pdf}
}

@inproceedings{abadi2016tensorflow,
  title={Tensorflow: A system for large-scale machine learning},
  author={Abadi, Mart{\'\i}n and Barham, Paul and Chen, Jianmin and Chen, Zhifeng and Davis, Andy and Dean, Jeffrey and Devin, Matthieu and Ghemawat, Sanjay and Irving, Geoffrey and Isard, Michael and others},
  booktitle={12th $\{$USENIX$\}$ Symposium on Operating Systems Design and Implementation ($\{$OSDI$\}$ 16)},
  pages={265--283},
  year={2016}
}

@software{jax2018github,
  author = {James Bradbury and Roy Frostig and Peter Hawkins and Matthew James Johnson and Chris Leary and Dougal Maclaurin and George Necula and Adam Paszke and Jake Vander{P}las and Skye Wanderman-{M}ilne and Qiao Zhang},
  title = {{JAX}: composable transformations of {P}ython+{N}um{P}y programs},
  url = {http://github.com/jax-ml/jax},
  version = {0.3.13},
  year = {2018},
}

@inproceedings{garcia2021make,
  title={Make the most of MUST, an open-source Matlab UltraSound Toolbox},
  author={Garcia, Damien},
  booktitle={2021 IEEE international ultrasonics symposium (IUS)},
  pages={1--4},
  year={2021},
  organization={IEEE}
}

@inproceedings{smistad2021fast,
  title={FAST: A framework for high-performance medical image computing and visualization},
  author={Smistad, Erik},
  booktitle={Proceedings of the 9th International Workshop on OpenCL},
  pages={1--2},
  year={2021}
}

@inproceedings{jensen2004simulation,
  title={Simulation of advanced ultrasound systems using Field II},
  author={Jensen, J{\o}rgen Arendt},
  booktitle={2004 2nd IEEE International Symposium on Biomedical Imaging: Nano to Macro (IEEE Cat No. 04EX821)},
  pages={636--639},
  year={2004},
  organization={IEEE}
}
@article{treeby2010k,
  title={k-Wave: MATLAB toolbox for the simulation and reconstruction of photoacoustic wave fields},
  author={Treeby, Bradley E and Cox, Benjamin T},
  journal={Journal of biomedical optics},
  volume={15},
  number={2},
  pages={021314--021314},
  year={2010},
  publisher={Society of Photo-Optical Instrumentation Engineers}
}

@software{jarosik2020arrus,
  author = {Piotr Jarosik and others},
  title = {{ARRUS}: Research/Remote Ultrasound Platform},
  year = {2020},
  url = {https://github.com/us4useu/arrus},
}

<<<<<<< HEAD

@misc{nieropnolan2025,
      title={Patient-Adaptive Focused Transmit Beamforming using Cognitive Ultrasound}, 
      author={Wessel L. van Nierop and Oisín Nolan and Tristan S. W. Stevens and Ruud J. G. van Sloun},
      year={2025},
      eprint={2508.08782},
      archivePrefix={arXiv},
      primaryClass={eess.SP},
      url={https://arxiv.org/abs/2508.08782}, 
=======
@article{van2025patient,
  title={Patient-Adaptive Focused Transmit Beamforming using Cognitive Ultrasound},
  author={van Nierop, Wessel L and Nolan, Ois{\'\i}n and Stevens, Tristan SW and van Sloun, Ruud JG},
  journal={arXiv preprint arXiv:2508.08782},
  year={2025}
}

@article{stevens2025semantic,
  title={Semantic Diffusion Posterior Sampling for Cardiac Ultrasound Dehazing},
  author={Stevens, Tristan SW and Nolan, Ois{\'\i}n and van Sloun, Ruud JG},
  journal={arXiv preprint arXiv:2508.17326},
  year={2025}
>>>>>>> 1cd669f8
}<|MERGE_RESOLUTION|>--- conflicted
+++ resolved
@@ -142,17 +142,6 @@
   url = {https://github.com/us4useu/arrus},
 }
 
-<<<<<<< HEAD
-
-@misc{nieropnolan2025,
-      title={Patient-Adaptive Focused Transmit Beamforming using Cognitive Ultrasound}, 
-      author={Wessel L. van Nierop and Oisín Nolan and Tristan S. W. Stevens and Ruud J. G. van Sloun},
-      year={2025},
-      eprint={2508.08782},
-      archivePrefix={arXiv},
-      primaryClass={eess.SP},
-      url={https://arxiv.org/abs/2508.08782}, 
-=======
 @article{van2025patient,
   title={Patient-Adaptive Focused Transmit Beamforming using Cognitive Ultrasound},
   author={van Nierop, Wessel L and Nolan, Ois{\'\i}n and Stevens, Tristan SW and van Sloun, Ruud JG},
@@ -165,5 +154,4 @@
   author={Stevens, Tristan SW and Nolan, Ois{\'\i}n and van Sloun, Ruud JG},
   journal={arXiv preprint arXiv:2508.17326},
   year={2025}
->>>>>>> 1cd669f8
 }