"""Example script for training deep learning based beamforming.

Author(s): Ben Luijten
Date: 09/12/2022

Summary: This script trains a deep learning based beamformer (ABLE) on a single angle plane wave
input, towards an 11 plane wave target. The target is created using the same scan parameters as the
input, but with a different number of angles and DAS beamforming.

"""
from pathlib import Path

import matplotlib.pyplot as plt
import numpy as np
import tensorflow as tf
from keras.layers import Input

from usbmd.datasets import get_dataset
from usbmd.probes import get_probe
from usbmd.processing import Process
<<<<<<< HEAD
from usbmd.setup_usbmd import setup_config
from usbmd.tensorflow_ultrasound.layers.beamformers import get_beamformer, patch_wise
=======
from usbmd.setup_usbmd import setup
from usbmd.tensorflow_ultrasound.layers.beamformers import get_beamformer
>>>>>>> 7394b820
from usbmd.tensorflow_ultrasound.losses import smsle
from usbmd.utils.utils import update_dictionary


def train_beamformer(config):
    """Train function that initializes the dataset, beamformer model and optimizer, creates the
    target data, and then trains the model."""

    ## Dataloading and parameter initialization
    # Intialize dataset
    dataset = get_dataset(config.data)
    data = dataset[0]

    # Initialize scan based on dataset
    scan_class = dataset.get_scan_class()
    default_scan_params = dataset.get_default_scan_parameters()
    config_scan_params = config.scan

    # dict merging of manual config and dataset default scan parameters
    scan_params = update_dictionary(default_scan_params, config_scan_params)

    # Reducing the pixels per wavelength to 1 to reduce memory usage at the cost of resolution
    scan_params["pixels_per_wvln"] = 3
    # Setting the grid size to automatic mode based on pixels per wavelength
    scan_params["Nx"] = None
    scan_params["Nz"] = None

    scan = scan_class(**scan_params, modtype=config.data.modtype)

    # initialize probe
    probe = get_probe(dataset.get_probe_name())

    # Create target data
    # pylint: disable=unexpected-keyword-arg
    target_beamformer = get_beamformer(probe, scan, config)

<<<<<<< HEAD
    target_beamformer = patch_wise(target_beamformer)

=======
>>>>>>> 7394b820
    targets = target_beamformer(np.expand_dims(data[scan.selected_transmits], axis=0))

    ## Create the beamforming model
    # Only use the center angle for training
    config.scan.selected_transmits = 1
    config.model.beamformer.type = "able"
    config_scan_params = config.scan

    # dict merging of manual config and dataset default scan parameters
    scan_params = update_dictionary(default_scan_params, config_scan_params)

    # Reducing the pixels per wavelength to 1 to reduce memory usage at the cost of resolution
    scan_params["pixels_per_wvln"] = 3
    # Setting the grid size to automatic mode based on pixels per wavelength
    scan_params["Nx"] = None
    scan_params["Nz"] = None

    scan = scan_class(**scan_params, modtype=config.data.modtype)
    scan.angles = np.array([0])

    inputs = np.expand_dims(data[37:38], axis=0)

    beamformer = get_beamformer(probe, scan, config)
    beamformer.summary()

    # Get DAS beamformer as reference
    config.model.beamformer.type = "das"
    das_beamformer = patch_wise(get_beamformer(probe, scan, config))

    optimizer = tf.keras.optimizers.Adam(learning_rate=1e-3)

    beamformer.compile(
        optimizer=optimizer,
        loss=smsle,
        metrics=smsle,
        run_eagerly=False,
        jit_compile=True,
    )

    ## Augment the data and train the model
    # repeat the inputs and targets N times with noise
    N = 100
    inputs = np.repeat(inputs, N, axis=0)
    targets = np.repeat(targets, N, axis=0)

    # add noise to the inputs based on SNR
    SNR = 5
    noise = np.random.normal(0, 1, inputs.shape)
    noise = noise / np.linalg.norm(noise) * np.linalg.norm(inputs) / SNR
    inputs += noise

    # Train the model
    history = beamformer.fit(inputs, targets, epochs=100, batch_size=1, verbose=1)
    predictions = np.array(beamformer(inputs))
    das = np.array(das_beamformer(inputs))

<<<<<<< HEAD
=======
    # Beamform the data using trained model
    predictions = np.array(beamformer(inputs))

>>>>>>> 7394b820
    # Create a Process class to convert the data to an image
    process = Process(config, scan, probe)
    targets = process.run(targets, "beamformed_data", "image")
    predictions = process.run(predictions, "beamformed_data", "image")
<<<<<<< HEAD
    das = process.run(das, "beamformed_data", "image")
=======
>>>>>>> 7394b820

    # plot the resulting image
    plt.figure()
    plt.subplot(1, 3, 1)
    plt.imshow(targets[0], cmap="gray")
    plt.title("Target")
    plt.subplot(1, 3, 2)
    plt.imshow(predictions[0], cmap="gray")
    plt.title("Prediction")
<<<<<<< HEAD
    plt.subplot(1, 3, 3)
    plt.imshow(das[0], cmap="gray")
    plt.title("DAS")
=======
>>>>>>> 7394b820

    return history, beamformer


if __name__ == "__main__":
    # Load config
    path_to_config_file = Path.cwd() / "configs/config_picmus_iq.yaml"
    config = setup(path_to_config_file)

    # Train
    _, beamformer = train_beamformer(config)

    plt.show()<|MERGE_RESOLUTION|>--- conflicted
+++ resolved
@@ -18,13 +18,9 @@
 from usbmd.datasets import get_dataset
 from usbmd.probes import get_probe
 from usbmd.processing import Process
-<<<<<<< HEAD
 from usbmd.setup_usbmd import setup_config
+from usbmd.setup_usbmd import setup
 from usbmd.tensorflow_ultrasound.layers.beamformers import get_beamformer, patch_wise
-=======
-from usbmd.setup_usbmd import setup
-from usbmd.tensorflow_ultrasound.layers.beamformers import get_beamformer
->>>>>>> 7394b820
 from usbmd.tensorflow_ultrasound.losses import smsle
 from usbmd.utils.utils import update_dictionary
 
@@ -60,12 +56,7 @@
     # Create target data
     # pylint: disable=unexpected-keyword-arg
     target_beamformer = get_beamformer(probe, scan, config)
-
-<<<<<<< HEAD
     target_beamformer = patch_wise(target_beamformer)
-
-=======
->>>>>>> 7394b820
     targets = target_beamformer(np.expand_dims(data[scan.selected_transmits], axis=0))
 
     ## Create the beamforming model
@@ -122,20 +113,11 @@
     predictions = np.array(beamformer(inputs))
     das = np.array(das_beamformer(inputs))
 
-<<<<<<< HEAD
-=======
-    # Beamform the data using trained model
-    predictions = np.array(beamformer(inputs))
-
->>>>>>> 7394b820
     # Create a Process class to convert the data to an image
     process = Process(config, scan, probe)
     targets = process.run(targets, "beamformed_data", "image")
     predictions = process.run(predictions, "beamformed_data", "image")
-<<<<<<< HEAD
     das = process.run(das, "beamformed_data", "image")
-=======
->>>>>>> 7394b820
 
     # plot the resulting image
     plt.figure()
@@ -145,12 +127,9 @@
     plt.subplot(1, 3, 2)
     plt.imshow(predictions[0], cmap="gray")
     plt.title("Prediction")
-<<<<<<< HEAD
     plt.subplot(1, 3, 3)
     plt.imshow(das[0], cmap="gray")
     plt.title("DAS")
-=======
->>>>>>> 7394b820
 
     return history, beamformer
 
