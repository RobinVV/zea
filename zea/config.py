--- conflicted
+++ resolved
@@ -475,16 +475,12 @@
         local_path = hf_hub_download(repo_id, path, **kwargs)
         return _load_config_from_yaml(local_path, config_class=cls)
 
-<<<<<<< HEAD
-    def to_tensor(self, keep_as_is=None):
-=======
     @classmethod
     def from_yaml(cls, path, **kwargs):
         """Load config object from yaml file."""
         return cls.from_path(path, **kwargs)
 
-    def to_tensor(self):
->>>>>>> 326cc385
+    def to_tensor(self, keep_as_is=None):
         """Convert the attributes in the object to keras tensors"""
         return dict_to_tensor(self.serialize(), keep_as_is=keep_as_is)
 
