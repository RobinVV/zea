--- conflicted
+++ resolved
@@ -462,11 +462,7 @@
 
     def to_tensor(self, keep_as_is=None):
         """Convert the attributes in the object to keras tensors"""
-<<<<<<< HEAD
-        return object_to_tensor(self, keep_as_is=keep_as_is)
-=======
-        return dict_to_tensor(self.serialize())
->>>>>>> 3341ce72
+        return dict_to_tensor(self.serialize(), keep_as_is=keep_as_is)
 
 
 def check_config(config: Union[dict, Config], verbose: bool = False):
