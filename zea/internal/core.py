"""Base classes for the toolbox"""

import enum
import json
import pickle
from copy import deepcopy

import keras
import numpy as np

from zea.utils import reduce_to_signature, update_dictionary

CONVERT_TO_KERAS_TYPES = (np.ndarray, int, float, list, tuple, bool)
BASE_FLOAT_PRECISION = "float32"
BASE_INT_PRECISION = "int32"
DEFAULT_DYNAMIC_RANGE = (-60, 0)


class DataTypes(enum.Enum):
    """Enum class for zea data types.

    The following terminology is used in the code when referring to different
    data types.

    raw_data        --> The raw channel data, storing the time-samples from each
                        distinct ultrasound transducer.
    aligned_data    --> Time-of-flight (TOF) corrected data. This is the data
                        that is time aligned with respect to the array geometry.
    beamformed_data --> Beamformed or also known as beamsummed data. Aligned
                        data is coherently summed together along the elements.
                        The data has now been transformed from the aperture
                        domain to the spatial domain.
    envelope_data   --> The envelope of the signal is here detected and the
                        center frequency is removed from the signal.
    image           --> After log compression of the envelope data, the
                        image is formed.
    image_sc        --> The scan converted image is transformed to cartesian
                        (x, y) format to account for possible curved arrays.

    """

    RAW_DATA = "raw_data"
    ALIGNED_DATA = "aligned_data"
    BEAMFORMED_DATA = "beamformed_data"
    ENVELOPE_DATA = "envelope_data"
    IMAGE = "image"
    IMAGE_SC = "image_sc"


class ModTypes(enum.Enum):
    """Enum class for zea modulation types."""

    RF = "rf"
    IQ = "iq"
    NONE = None


class classproperty(property):
    """Define a class level property."""

    def __get__(self, _, owner_cls):
        return self.fget(owner_cls)


class Object:
    """Base class for all data objects in the toolbox"""

    def __init__(self):
        self._serialized = None

    @property
    def serialized(self):
        """Compute the checksum of the object only if not already done"""
        if self._serialized is None:
            attributes = self.__dict__.copy()
            attributes.pop(
                "_serialized", None
            )  # Remove the cached serialized attribute to avoid recursion
            self._serialized = pickle.dumps(attributes)
        return self._serialized

    def __setattr__(self, name: str, value):
        """Reset the serialized data if the object is modified"""
        if name != "_serialized":  # Avoid resetting when setting _serialized itself
            self._serialized = None
        super().__setattr__(name, value)

    def __eq__(self, other):
        if not isinstance(other, self.__class__):
            return False
        return self.serialized == other.serialized

    def __hash__(self):
        return hash(self.serialized)

    def copy(self):
        """Return a copied version of the object"""
        return deepcopy(self)

    def update(self, **kwargs):
        """Update the attributes of the object if they exist"""
        for key, value in kwargs.items():
            if hasattr(self, key):
                setattr(self, key, value)

    def __getitem__(self, key):
        return getattr(self, key)

    def __setitem__(self, key, value):
        setattr(self, key, value)

    def __delitem__(self, key):
        delattr(self, key)

    def to_tensor(self, skip=None):
        """Convert the attributes in the object to keras tensors"""
        return object_to_tensor(self, skip=skip)

    @classmethod
    def safe_initialize(cls, **kwargs):
        """Safely initialize a class by removing any invalid arguments."""
        reduced_params = reduce_to_signature(cls.__init__, kwargs)
        return cls(**reduced_params)

    @classmethod
    def merge(cls, obj1: dict, obj2: dict):
        """Merge multiple objects and safely initialize a new object."""
        # TODO: support actual zea.core.Objects, now we only support dictionaries
        params = update_dictionary(obj1, obj2)
        return cls.safe_initialize(**params)

    @classmethod
    def _tree_unflatten(cls, aux, children):
        if cls is not Object:
            raise NotImplementedError(f"{cls.__name__} must implement _tree_unflatten.")
        return cls(*children)

    def _tree_flatten(self):
        if not isinstance(self, Object):
            raise NotImplementedError(f"{type(self).__name__} must implement _tree_flatten.")
        return (), ()

    @classmethod
    def register_pytree_node(cls):
        """Register the object as a PyTree node for JAX.
        https://docs.jax.dev/en/latest/_autosummary/jax.tree_util.register_pytree_node.html
        """
        try:
            from jax import tree_util
        except ImportError as exc:
            raise ImportError(
                "JAX is not installed. Please install JAX to use `register_pytree_node`."
            ) from exc

        tree_util.register_pytree_node(
            cls,
            cls._tree_flatten,
            cls._tree_unflatten,
        )


def _skip_to_tensor(value):
    """Check if the value should be skipped for conversion to tensor."""
    # Skip str (because JIT does not support it)
    # Skip methods and functions
    # Skip byte strings
    if isinstance(value, str) or callable(value) or isinstance(value, bytes):
        return True
    return False


def object_to_tensor(obj, skip=None):
    """Convert an object to a dictionary of tensors."""
    snapshot = {}

    for key in dir(obj):
        # Skip dunder/hidden methods
        if key.startswith("_"):
            continue

        value = getattr(obj, key, None)

        # Skip certain types
        if _skip_to_tensor(value):
            continue

        # Convert the value to a tensor
        snapshot[key] = _to_tensor(key, value, skip=skip)

    return snapshot


<<<<<<< HEAD
def dict_to_tensor(dictionary, skip=None):
    """Convert an object to a dictionary of tensors."""
    snapshot = {}

    for key in dictionary:
        # Skip dunder/hidden methods
        if key.startswith("_"):
            continue

        value = dictionary[key]

        # Skip certain types
        if _skip_to_tensor(value):
            continue

        # Convert the value to a tensor
        snapshot[key] = _to_tensor(key, value, skip=skip)

    return snapshot


def _to_tensor(key, val, skip=None):
    if skip is None:
        skip = []

    if key in skip:
=======
def _to_tensor(key, val):
    if key in STATIC:
>>>>>>> 3c0145f8
        return val

    if not isinstance(val, CONVERT_TO_KERAS_TYPES):
        return val

    if val is None:
        return None
    # Recursively handle dicts
    if isinstance(val, dict):
        return {k: _to_tensor(k, v) for k, v in val.items()}
    # Use float precision for all floats (including np.float32/64)
    if isinstance(val, float) or (isinstance(val, np.ndarray) and np.issubdtype(val.dtype, float)):
        dtype = BASE_FLOAT_PRECISION
    # Use int precision for all ints (including np.int32/64)
    elif isinstance(val, bool) or (isinstance(val, np.ndarray) and np.issubdtype(val.dtype, bool)):
        dtype = bool
    elif isinstance(val, int) or (isinstance(val, np.ndarray) and np.issubdtype(val.dtype, int)):
        dtype = BASE_INT_PRECISION
    else:
        dtype = None
    return keras.ops.convert_to_tensor(val, dtype=dtype)


class ZEAEncoderJSON(json.JSONEncoder):
    """
    A custom JSONEncoder that:
      - Converts NumPy arrays to native Python types.
      - Converts zea Enums to their values
    """

    def default(self, o):
        """Convert objects to JSON serializable types."""
        obj = o
        # Convert zea Enums to their values
        if isinstance(obj, enum.Enum):
            return obj.value

        # Convert NumPy types to native Python
        if isinstance(obj, np.integer):
            return int(obj)
        elif isinstance(obj, np.floating):
            return float(obj)
        elif isinstance(obj, np.ndarray):
            return obj.tolist()

        return super().default(obj)


class ZEADecoderJSON(json.JSONDecoder):
    """
    A custom JSONDecoder that:
      - Converts lists into NumPy arrays.
      - Restores zea enum fields to their respective enum members.
    """

    # Create maps for quick enum lookups based on their .value
    _DATA_TYPES_MAP = {dt.value: dt for dt in DataTypes}
    _MOD_TYPES_MAP = {mt.value: mt for mt in ModTypes if mt.value is not None}

    def __init__(self, *args, **kwargs):
        # We supply our custom object_hook
        super().__init__(object_hook=self._object_hook, *args, **kwargs)

    def _object_hook(self, obj):
        """
        Called once for every JSON object (dict). We iterate through each key/value
        to see if we need to convert it into an enum or a NumPy array.
        """
        for key, value in list(obj.items()):
            # Convert lists to NumPy arrays
            if isinstance(value, list):
                # If you want a more selective approach (e.g. only numeric lists -> arrays),
                # you could check if all elements are numeric before converting.
                obj[key] = np.array(value)

            # Convert strings to DataTypes enum if it matches
            elif isinstance(value, str) and value in self._DATA_TYPES_MAP:
                obj[key] = self._DATA_TYPES_MAP[value]

            # Convert string to ModTypes enum if it matches. Also, allow None for the 'modtype' key.
            elif (key == "modtype" and value is None) or (
                isinstance(value, str) and value in self._MOD_TYPES_MAP
            ):
                obj[key] = self._MOD_TYPES_MAP[value] if value is not None else None

        return obj<|MERGE_RESOLUTION|>--- conflicted
+++ resolved
@@ -190,37 +190,11 @@
     return snapshot
 
 
-<<<<<<< HEAD
-def dict_to_tensor(dictionary, skip=None):
-    """Convert an object to a dictionary of tensors."""
-    snapshot = {}
-
-    for key in dictionary:
-        # Skip dunder/hidden methods
-        if key.startswith("_"):
-            continue
-
-        value = dictionary[key]
-
-        # Skip certain types
-        if _skip_to_tensor(value):
-            continue
-
-        # Convert the value to a tensor
-        snapshot[key] = _to_tensor(key, value, skip=skip)
-
-    return snapshot
-
-
 def _to_tensor(key, val, skip=None):
     if skip is None:
         skip = []
 
     if key in skip:
-=======
-def _to_tensor(key, val):
-    if key in STATIC:
->>>>>>> 3c0145f8
         return val
 
     if not isinstance(val, CONVERT_TO_KERAS_TYPES):
