"""Base classes for the toolbox"""

import enum
import json
import pickle
from copy import deepcopy

import keras
import numpy as np

from zea.utils import reduce_to_signature, update_dictionary

CONVERT_TO_KERAS_TYPES = (np.ndarray, int, float, list, tuple, bool)
BASE_FLOAT_PRECISION = "float32"
BASE_INT_PRECISION = "int32"
DEFAULT_DYNAMIC_RANGE = (-60, 0)


class DataTypes(enum.Enum):
    """Enum class for zea data types.

    The following terminology is used in the code when referring to different
    data types.

    raw_data        --> The raw channel data, storing the time-samples from each
                        distinct ultrasound transducer.
    aligned_data    --> Time-of-flight (TOF) corrected data. This is the data
                        that is time aligned with respect to the array geometry.
    beamformed_data --> Beamformed or also known as beamsummed data. Aligned
                        data is coherently summed together along the elements.
                        The data has now been transformed from the aperture
                        domain to the spatial domain.
    envelope_data   --> The envelope of the signal is here detected and the
                        center frequency is removed from the signal.
    image           --> After log compression of the envelope data, the
                        image is formed.
    image_sc        --> The scan converted image is transformed to cartesian
                        (x, y) format to account for possible curved arrays.

    """

    RAW_DATA = "raw_data"
    ALIGNED_DATA = "aligned_data"
    BEAMFORMED_DATA = "beamformed_data"
    ENVELOPE_DATA = "envelope_data"
    IMAGE = "image"
    IMAGE_SC = "image_sc"


class ModTypes(enum.Enum):
    """Enum class for zea modulation types."""

    RF = "rf"
    IQ = "iq"
    NONE = None


class classproperty(property):
    """Define a class level property."""

    def __get__(self, _, owner_cls):
        return self.fget(owner_cls)


class Object:
    """Base class for all data objects in the toolbox"""

    def __init__(self):
        self._serialized = None

    @property
    def serialized(self):
        """Compute the checksum of the object only if not already done"""
        if self._serialized is None:
            attributes = self.__dict__.copy()
            attributes.pop(
                "_serialized", None
            )  # Remove the cached serialized attribute to avoid recursion
            self._serialized = pickle.dumps(attributes)
        return self._serialized

    def __setattr__(self, name: str, value):
        """Reset the serialized data if the object is modified"""
        if name != "_serialized":  # Avoid resetting when setting _serialized itself
            self._serialized = None
        super().__setattr__(name, value)

    def __eq__(self, other):
        if not isinstance(other, self.__class__):
            return False
        return self.serialized == other.serialized

    def __hash__(self):
        return hash(self.serialized)

    def copy(self):
        """Return a copied version of the object"""
        return deepcopy(self)

    def update(self, **kwargs):
        """Update the attributes of the object if they exist"""
        for key, value in kwargs.items():
            if hasattr(self, key):
                setattr(self, key, value)

    def __getitem__(self, key):
        return getattr(self, key)

    def __setitem__(self, key, value):
        setattr(self, key, value)

    def __delitem__(self, key):
        delattr(self, key)

<<<<<<< HEAD
    def to_tensor(self, keep_as_is=None):
        """Convert the attributes in the object to keras tensors"""
        return object_to_tensor(self, keep_as_is=keep_as_is)

=======
>>>>>>> 3341ce72
    @classmethod
    def safe_initialize(cls, **kwargs):
        """Safely initialize a class by removing any invalid arguments."""
        reduced_params = reduce_to_signature(cls.__init__, kwargs)
        return cls(**reduced_params)

    @classmethod
    def merge(cls, obj1: dict, obj2: dict):
        """Merge multiple objects and safely initialize a new object."""
        # TODO: support actual zea.core.Objects, now we only support dictionaries
        params = update_dictionary(obj1, obj2)
        return cls.safe_initialize(**params)

    @classmethod
    def _tree_unflatten(cls, aux, children):
        if cls is not Object:
            raise NotImplementedError(f"{cls.__name__} must implement _tree_unflatten.")
        return cls(*children)

    def _tree_flatten(self):
        if not isinstance(self, Object):
            raise NotImplementedError(f"{type(self).__name__} must implement _tree_flatten.")
        return (), ()

    @classmethod
    def register_pytree_node(cls):
        """Register the object as a PyTree node for JAX.
        https://docs.jax.dev/en/latest/_autosummary/jax.tree_util.register_pytree_node.html
        """
        try:
            from jax import tree_util
        except ImportError as exc:
            raise ImportError(
                "JAX is not installed. Please install JAX to use `register_pytree_node`."
            ) from exc

        tree_util.register_pytree_node(
            cls,
            cls._tree_flatten,
            cls._tree_unflatten,
        )


def _skip_to_tensor(value):
    """Check if the value should be skipped for conversion to tensor."""
    # Skip str (because JIT does not support it)
    # Skip methods and functions
    # Skip byte strings
    if isinstance(value, str) or callable(value) or isinstance(value, bytes):
        return True
    return False


<<<<<<< HEAD
def dict_to_tensor(dictionary, keep_as_is=None):
    """Convert an object to a dictionary of tensors."""
    snapshot = {}

    for key in dictionary:
        # Skip dunder/hidden methods
        if key.startswith("_"):
            continue

        # Get the value from the dictionary
        value = dictionary[key]

        if isinstance(value, Object):
            snapshot[key] = value.to_tensor(keep_as_is=keep_as_is)

        # Skip certain types
        if _skip_to_tensor(value):
            continue

        # Convert the value to a tensor
        snapshot[key] = _to_tensor(key, value)

    return snapshot


def object_to_tensor(obj, keep_as_is=None):
    """Convert an object to a dictionary of tensors."""
=======
def dict_to_tensor(dictionary):
    """Convert elements of a dictionary to tensors.
    Skips certain types and keys starting with '_'."""
>>>>>>> 3341ce72
    snapshot = {}

    for key in dictionary:
        # Skip dunder/hidden methods
        if key.startswith("_"):
            continue

        # Get the value from the dictionary
        value = dictionary[key]

        # Skip certain types
        if _skip_to_tensor(value):
            continue

        # Convert the value to a tensor
        snapshot[key] = _to_tensor(key, value, keep_as_is=keep_as_is)

    return snapshot


def _to_tensor(key, val, keep_as_is: list = None):
    if keep_as_is is None:
        keep_as_is = []

    if key in keep_as_is:
        return val

    if not isinstance(val, CONVERT_TO_KERAS_TYPES):
        return val

    if val is None:
        return None
    # Recursively handle dicts
    if isinstance(val, dict):
        return {k: _to_tensor(k, v) for k, v in val.items()}
    # Use float precision for all floats (including np.float32/64)
    if isinstance(val, float) or (isinstance(val, np.ndarray) and np.issubdtype(val.dtype, float)):
        dtype = BASE_FLOAT_PRECISION
    # Use int precision for all ints (including np.int32/64)
    elif isinstance(val, bool) or (isinstance(val, np.ndarray) and np.issubdtype(val.dtype, bool)):
        dtype = bool
    elif isinstance(val, int) or (isinstance(val, np.ndarray) and np.issubdtype(val.dtype, int)):
        dtype = BASE_INT_PRECISION
    else:
        dtype = None
    return keras.ops.convert_to_tensor(val, dtype=dtype)


class ZEAEncoderJSON(json.JSONEncoder):
    """
    A custom JSONEncoder that:
      - Converts NumPy arrays to native Python types.
      - Converts zea Enums to their values
    """

    def default(self, o):
        """Convert objects to JSON serializable types."""
        obj = o
        # Convert zea Enums to their values
        if isinstance(obj, enum.Enum):
            return obj.value

        # Convert NumPy types to native Python
        if isinstance(obj, np.integer):
            return int(obj)
        elif isinstance(obj, np.floating):
            return float(obj)
        elif isinstance(obj, np.ndarray):
            return obj.tolist()

        return super().default(obj)


class ZEADecoderJSON(json.JSONDecoder):
    """
    A custom JSONDecoder that:
      - Converts lists into NumPy arrays.
      - Restores zea enum fields to their respective enum members.
    """

    # Create maps for quick enum lookups based on their .value
    _DATA_TYPES_MAP = {dt.value: dt for dt in DataTypes}
    _MOD_TYPES_MAP = {mt.value: mt for mt in ModTypes if mt.value is not None}

    def __init__(self, *args, **kwargs):
        # We supply our custom object_hook
        super().__init__(object_hook=self._object_hook, *args, **kwargs)

    def _object_hook(self, obj):
        """
        Called once for every JSON object (dict). We iterate through each key/value
        to see if we need to convert it into an enum or a NumPy array.
        """
        for key, value in list(obj.items()):
            # Convert lists to NumPy arrays
            if isinstance(value, list):
                # If you want a more selective approach (e.g. only numeric lists -> arrays),
                # you could check if all elements are numeric before converting.
                obj[key] = np.array(value)

            # Convert strings to DataTypes enum if it matches
            elif isinstance(value, str) and value in self._DATA_TYPES_MAP:
                obj[key] = self._DATA_TYPES_MAP[value]

            # Convert string to ModTypes enum if it matches. Also, allow None for the 'modtype' key.
            elif (key == "modtype" and value is None) or (
                isinstance(value, str) and value in self._MOD_TYPES_MAP
            ):
                obj[key] = self._MOD_TYPES_MAP[value] if value is not None else None

        return obj<|MERGE_RESOLUTION|>--- conflicted
+++ resolved
@@ -112,13 +112,10 @@
     def __delitem__(self, key):
         delattr(self, key)
 
-<<<<<<< HEAD
     def to_tensor(self, keep_as_is=None):
         """Convert the attributes in the object to keras tensors"""
         return object_to_tensor(self, keep_as_is=keep_as_is)
 
-=======
->>>>>>> 3341ce72
     @classmethod
     def safe_initialize(cls, **kwargs):
         """Safely initialize a class by removing any invalid arguments."""
@@ -172,7 +169,6 @@
     return False
 
 
-<<<<<<< HEAD
 def dict_to_tensor(dictionary, keep_as_is=None):
     """Convert an object to a dictionary of tensors."""
     snapshot = {}
@@ -200,11 +196,6 @@
 
 def object_to_tensor(obj, keep_as_is=None):
     """Convert an object to a dictionary of tensors."""
-=======
-def dict_to_tensor(dictionary):
-    """Convert elements of a dictionary to tensors.
-    Skips certain types and keys starting with '_'."""
->>>>>>> 3341ce72
     snapshot = {}
 
     for key in dictionary:
