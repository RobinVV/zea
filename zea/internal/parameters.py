--- conflicted
+++ resolved
@@ -354,9 +354,6 @@
             failed.add(name)
             return False
 
-<<<<<<< HEAD
-    def to_tensor(self, compute_missing=False, compute_keys=None, skip=None):
-=======
     def get_properties(self):
         """
         Get all properties of this class
@@ -372,20 +369,10 @@
         return properties_with_dependencies, properties
 
     def to_tensor(self, include="all", exclude=None, compute=True, skip_missing=True):
->>>>>>> 3c0145f8
         """
         Convert parameters and computed properties to tensors.
 
         Args:
-<<<<<<< HEAD
-            compute_missing (bool): If True, compute missing computed properties.
-            compute_keys (list or None): If not None, only compute these
-                computed properties (by name).
-            skip (list or None): If not None, skip these parameters when converting to tensors and
-                keep them as is.
-        """
-        tensor_dict = dict_to_tensor(self._params, skip=skip)
-=======
             include ("all", or list): Only include these parameter/property names.
                 If "all", include all parameters and computed properties. Default is "all".
             exclude (None or list): Exclude these parameter/property names.
@@ -402,7 +389,6 @@
         param_keys = set(self._params.keys())
         property_keys = set(self._properties_with_dependencies) if compute else set(self._computed)
         all_keys = param_keys | property_keys | set(self._properties)
->>>>>>> 3c0145f8
 
         if include is not None and include != "all":
             keys = set(include) & all_keys
@@ -420,26 +406,6 @@
             except AttributeError as e:
                 if skip_missing:
                     continue
-<<<<<<< HEAD
-                attr = getattr(self.__class__, name)
-                if isinstance(attr, property) and hasattr(attr.fget, "_dependencies"):
-                    failed = set()
-                    if self._resolve_dependency_tree(name, failed):
-                        try:
-                            val = getattr(self, name)
-                            if val is not None:
-                                pass
-                        except Exception as e:
-                            log.warning(f"Could not compute '{name}': {str(e)}")
-                elif isinstance(attr, property):
-                    val = getattr(self, name, None)
-                    tensor_dict[name] = _to_tensor(name, val, skip=skip)
-
-        # Always include all already computed properties
-        for key in self._computed:
-            val = getattr(self, key)
-            tensor_dict[key] = _to_tensor(key, val, skip=skip)
-=======
                 else:
                     raise e
 
@@ -449,7 +415,6 @@
                 tensor_val = _to_tensor(key, val)
                 tensor_dict[key] = tensor_val
                 self._tensor_cache[key] = tensor_val
->>>>>>> 3c0145f8
 
         return tensor_dict
 
