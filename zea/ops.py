--- conflicted
+++ resolved
@@ -923,15 +923,7 @@
             assert isinstance(scan, Scan), (
                 f"Expected an instance of `zea.scan.Scan`, got {type(scan)}"
             )
-<<<<<<< HEAD
-            scan_dict = scan.to_tensor(
-                compute_missing=True,
-                compute_keys=self.valid_keys,
-                skip=self.static_params,
-            )
-=======
             scan_dict = scan.to_tensor(include=self.valid_keys)
->>>>>>> 3c0145f8
 
         if config is not None:
             assert isinstance(config, Config), (
