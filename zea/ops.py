"""Operations and Pipelines for ultrasound data processing.

This module contains two important classes, :class:`Operation` and :class:`Pipeline`,
which are used to process ultrasound data. A pipeline is a sequence of operations
that are applied to the data in a specific order.

Stand-alone manual usage
------------------------

Operations can be run on their own:

Examples
^^^^^^^^
.. code-block:: python

    data = np.random.randn(2000, 128, 1)
    # static arguments are passed in the constructor
    envelope_detect = EnvelopeDetect(axis=-1)
    # other parameters can be passed here along with the data
    envelope_data = envelope_detect(data=data)

Using a pipeline
----------------

You can initialize with a default pipeline or create your own custom pipeline.

.. code-block:: python

    pipeline = Pipeline.from_default()

    operations = [
        EnvelopeDetect(),
        Normalize(),
        LogCompress(),
    ]
    pipeline_custom = Pipeline(operations)

One can also load a pipeline from a config or yaml/json file:

.. code-block:: python

    json_string = '{"operations": ["identity"]}'
    pipeline = Pipeline.from_json(json_string)

    yaml_file = "pipeline.yaml"
    pipeline = Pipeline.from_yaml(yaml_file)

Example of a yaml file:

.. code-block:: yaml

    pipeline:
      operations:
        - name: demodulate
        - name: "patched_grid"
          params:
            operations:
              - name: tof_correction
              - name: pfield_weighting
              - name: delay_and_sum
            num_patches: 100
        - name: envelope_detect
        - name: normalize
        - name: log_compress

"""

import ast
import copy
import hashlib
import inspect
import json
import textwrap
from functools import partial
from typing import Any, Dict, List, Union

import keras
import numpy as np
import scipy
import yaml
from keras import ops
from keras.src.layers.preprocessing.tf_data_layer import TFDataLayer

from zea import log
from zea.backend import jit
from zea.beamform.beamformer import tof_correction
from zea.config import Config
from zea.display import scan_convert
from zea.internal.checks import _assert_keys_and_axes
from zea.internal.core import (
    DEFAULT_DYNAMIC_RANGE,
    DataTypes,
    ZEADecoderJSON,
    ZEAEncoderJSON,
    dict_to_tensor,
)
from zea.internal.core import Object as ZEAObject
from zea.internal.registry import ops_registry
from zea.probes import Probe
from zea.scan import Scan
from zea.simulator import simulate_rf
from zea.tensor_ops import patched_map, resample, reshape_axis
from zea.utils import (
    FunctionTimer,
    deep_compare,
    map_negative_indices,
    translate,
)


def get_ops(ops_name):
    """Get the operation from the registry."""
    return ops_registry[ops_name]


class Operation(keras.Operation):
    """
    A base abstract class for operations in the pipeline with caching functionality.
    """

    def __init__(
        self,
        input_data_type: Union[DataTypes, None] = None,
        output_data_type: Union[DataTypes, None] = None,
        key: Union[str, None] = "data",
        output_key: Union[str, None] = None,
        cache_inputs: Union[bool, List[str]] = False,
        cache_outputs: bool = False,
        jit_compile: bool = True,
        with_batch_dim: bool = True,
        jit_kwargs: dict | None = None,
        jittable: bool = True,
        **kwargs,
    ):
        """
        Args:
            input_data_type (DataTypes): The data type of the input data
            output_data_type (DataTypes): The data type of the output data
            key: The key for the input data (operation will operate on this key)
                Defaults to "data".
            output_key: The key for the output data (operation will output to this key)
                Defaults to the same as the input key. If you want to store intermediate
                results, you can set this to a different key. But make sure to update the
                input key of the next operation to match the output key of this operation.
            cache_inputs: A list of input keys to cache or True to cache all inputs
            cache_outputs: A list of output keys to cache or True to cache all outputs
            jit_compile: Whether to JIT compile the 'call' method for faster execution
            with_batch_dim: Whether operations should expect a batch dimension in the input
            jit_kwargs: Additional keyword arguments for the JIT compiler
            jittable: Whether the operation can be JIT compiled
        """
        super().__init__(**kwargs)

        self.input_data_type = input_data_type
        self.output_data_type = output_data_type

        self.key = key  # Key for input data
        self.output_key = output_key  # Key for output data
        if self.output_key is None:
            self.output_key = self.key

        self.inputs = []  # Source(s) of input data (name of a previous operation)
        self.allow_multiple_inputs = False  # Only single input allowed by default

        self.cache_inputs = cache_inputs
        self.cache_outputs = cache_outputs

        # Initialize input and output caches
        self._input_cache = {}
        self._output_cache = {}

        # Obtain the input signature of the `call` method
        self._trace_signatures()

        if jit_kwargs is None:
            jit_kwargs = {}

        if keras.backend.backend() == "jax" and self.static_params:
            jit_kwargs |= {"static_argnames": self.static_params}

        self.jit_kwargs = jit_kwargs

        self.with_batch_dim = with_batch_dim
        self._jittable = jittable

        # Set the jit compilation flag and compile the `call` method
        # Set zea logger level to suppress warnings regarding
        # torch not being able to compile the function
        with log.set_level("ERROR"):
            self.set_jit(jit_compile)

    @property
    def static_params(self):
        """Get the static parameters of the operation."""
        return getattr(self.__class__, "STATIC_PARAMS", [])

    def set_jit(self, jit_compile: bool):
        """Set the JIT compilation flag and set the `_call` method accordingly."""
        self._jit_compile = jit_compile
        if self._jit_compile and self.jittable:
            self._call = jit(self.call, **self.jit_kwargs)
        else:
            self._call = self.call

    @staticmethod
    def _get_static_return_keys(func) -> set:
        """
        Statically extract dictionary keys from return statements in a function.
        Only works for dict literals (not for dynamically constructed dicts).
        """
        source = inspect.getsource(func)
        source = textwrap.dedent(source)  # Remove leading indentation
        tree = ast.parse(source)

        class ReturnDictVisitor(ast.NodeVisitor):
            def __init__(self):
                self.keys = set()

            def visit_Return(self, node):
                if isinstance(node.value, ast.Dict):
                    for key in node.value.keys:
                        if isinstance(key, ast.Constant):
                            self.keys.add(key.value)
                        elif isinstance(key, ast.Name):
                            self.keys.add(key.id)
                else:
                    log.debug(
                        f"Return value in function {func.__name__} is not a dict literal. "
                        "Cannot statically extract keys."
                    )
                self.generic_visit(node)

        visitor = ReturnDictVisitor()
        visitor.visit(tree)
        return set(visitor.keys)

    def _trace_signatures(self):
        """
        Analyze and store the input/output signatures of the `call` method.
        """
        self._input_signature = inspect.signature(self.call)
        self._valid_keys = set(self._input_signature.parameters.keys())
        self._static_return_keys = self._get_static_return_keys(self.call)

    @property
    def static_return_keys(self) -> set:
        """Get the static return keys of the `call` method."""
        return self._static_return_keys

    @property
    def valid_keys(self) -> set:
        """Get the valid keys for the `call` method."""
        return self._valid_keys

    @property
    def needs_keys(self) -> set:
        """Get a set of all input keys needed by the operation."""
        return self.valid_keys

    @property
    def jittable(self):
        """Check if the operation can be JIT compiled."""
        return self._jittable

    def call(self, **kwargs):
        """
        Abstract method that defines the processing logic for the operation.
        Subclasses must implement this method.
        """
        raise NotImplementedError

    def set_input_cache(self, input_cache: Dict[str, Any]):
        """
        Set a cache for inputs, then retrace the function if necessary.

        Args:
            input_cache: A dictionary containing cached inputs.
        """
        self._input_cache.update(input_cache)
        self._trace_signatures()  # Retrace after updating cache to ensure correctness.

    def set_output_cache(self, output_cache: Dict[str, Any]):
        """
        Set a cache for outputs, then retrace the function if necessary.

        Args:
            output_cache: A dictionary containing cached outputs.
        """
        self._output_cache.update(output_cache)
        self._trace_signatures()  # Retrace after updating cache to ensure correctness.

    def clear_cache(self):
        """
        Clear the input and output caches.
        """
        self._input_cache.clear()
        self._output_cache.clear()

    def _hash_inputs(self, kwargs: Dict) -> str:
        """
        Generate a hash for the given inputs to use as a cache key.

        Args:
            kwargs: Keyword arguments.

        Returns:
            A unique hash representing the inputs.
        """
        input_json = json.dumps(kwargs, sort_keys=True, default=str)
        return hashlib.md5(input_json.encode()).hexdigest()

    def __call__(self, *args, **kwargs) -> Dict:
        """
        Process the input keyword arguments and return the processed results.

        Args:
            kwargs: Keyword arguments to be processed.

        Returns:
            Combined input and output as kwargs.
        """
        if args:
            example_usage = f"    result = {ops_registry.get_name(self)}({self.key}=my_data"
            valid_keys_no_kwargs = self.valid_keys - {"kwargs"}
            if valid_keys_no_kwargs:
                example_usage += f", {list(valid_keys_no_kwargs)[0]}=param1, ..., **kwargs)"
            else:
                example_usage += ", **kwargs)"
            raise TypeError(
                f"{self.__class__.__name__}.__call__() only accepts keyword arguments. "
                "Positional arguments are not allowed.\n"
                f"Received positional arguments: {args}\n"
                "Example usage:\n"
                f"{example_usage}"
            )

        # Merge cached inputs with provided ones
        merged_kwargs = {**self._input_cache, **kwargs}

        # Return cached output if available
        if self.cache_outputs:
            cache_key = self._hash_inputs(merged_kwargs)
            if cache_key in self._output_cache:
                return {**merged_kwargs, **self._output_cache[cache_key]}

        # Filter kwargs to match the valid keys of the `call` method
        if "kwargs" not in self.valid_keys:
            filtered_kwargs = {k: v for k, v in merged_kwargs.items() if k in self.valid_keys}
        else:
            filtered_kwargs = merged_kwargs

        # Call the processing function
        # If you want to jump in with debugger please set `jit_compile=False`
        # when initializing the pipeline.
        processed_output = self._call(**filtered_kwargs)

        # Ensure the output is always a dictionary
        if not isinstance(processed_output, dict):
            raise TypeError(
                f"The `call` method must return a dictionary. Got {type(processed_output)}."
            )

        # Merge outputs with inputs
        combined_kwargs = {**merged_kwargs, **processed_output}

        # Cache the result if caching is enabled
        if self.cache_outputs:
            if isinstance(self.cache_outputs, list):
                cached_output = {
                    k: v for k, v in processed_output.items() if k in self.cache_outputs
                }
            else:
                cached_output = processed_output
            self._output_cache[cache_key] = cached_output

        return combined_kwargs

    def get_dict(self):
        """Get the configuration of the operation. Inherit from keras.Operation."""
        config = {}
        config.update({"name": ops_registry.get_name(self)})
        config["params"] = {
            "key": self.key,
            "output_key": self.output_key,
            "cache_inputs": self.cache_inputs,
            "cache_outputs": self.cache_outputs,
            "jit_compile": self._jit_compile,
            "with_batch_dim": self.with_batch_dim,
            "jit_kwargs": self.jit_kwargs,
        }
        return config

    def __eq__(self, other):
        """Check equality of two operations based on type and configuration."""
        if not isinstance(other, Operation):
            return False

        # Compare the class name and parameters
        if self.__class__.__name__ != other.__class__.__name__:
            return False

        # Compare the name assigned to the operation
        name = ops_registry.get_name(self)
        other_name = ops_registry.get_name(other)
        if name != other_name:
            return False

        # Compare the parameters of the operations
        if not deep_compare(self.get_dict(), other.get_dict()):
            return False

        return True


@ops_registry("pipeline")
class Pipeline:
    """Pipeline class for processing ultrasound data through a series of operations."""

    def __init__(
        self,
        operations: List[Operation],
        with_batch_dim: bool = True,
        jit_options: Union[str, None] = "ops",
        jit_kwargs: dict | None = None,
        name="pipeline",
        validate=True,
        timed: bool = False,
    ):
        """
        Initialize a pipeline.

        Args:
            operations (list): A list of Operation instances representing the operations
                to be performed.
            with_batch_dim (bool, optional): Whether operations should expect a batch dimension.
                Defaults to True.
            jit_options (str, optional): The JIT options to use. Must be "pipeline", "ops", or None.

                - "pipeline": compiles the entire pipeline as a single function.
                  This may be faster but does not preserve python control flow, such as caching.

                - "ops": compiles each operation separately. This preserves python control flow and
                  caching functionality, but speeds up the operations.

                - None: disables JIT compilation.

                Defaults to "ops".

            jit_kwargs (dict, optional): Additional keyword arguments for the JIT compiler.
            name (str, optional): The name of the pipeline. Defaults to "pipeline".
            validate (bool, optional): Whether to validate the pipeline. Defaults to True.
            timed (bool, optional): Whether to time each operation. Defaults to False.

        """
        self._call_pipeline = self.call
        self.name = name

        self._pipeline_layers = operations

        if jit_options not in ["pipeline", "ops", None]:
            raise ValueError("jit_options must be 'pipeline', 'ops', or None")

        self.with_batch_dim = with_batch_dim
        self._validate_flag = validate

        # Setup timer
        if jit_options == "pipeline" and timed:
            raise ValueError(
                "timed=True cannot be used with jit_options='pipeline' as the entire "
                "pipeline is compiled into a single function. Try setting jit_options to "
                "'ops' or None."
            )
        if timed:
            log.warning(
                "Timer has been initialized for the pipeline. To get an accurate timing estimate, "
                "the `block_until_ready()` is used, which will slow down the execution, so "
                "do not use for regular processing!"
            )
            self._callable_layers = self._get_timed_operations()
        else:
            self._callable_layers = self._pipeline_layers
        self._timed = timed

        if validate:
            self.validate()
        else:
            log.warning("Pipeline validation is disabled, make sure to validate manually.")

        if jit_kwargs is None:
            jit_kwargs = {}

        if keras.backend.backend() == "jax" and self.static_params != []:
            jit_kwargs = {"static_argnames": self.static_params}

        self.jit_kwargs = jit_kwargs
        self.jit_options = jit_options  # will handle the jit compilation

    def needs(self, key) -> bool:
        """Check if the pipeline needs a specific key at the input."""
        return key in self.needs_keys

    @property
    def static_return_keys(self) -> set:
        """Get the static return keys of the pipeline."""
        static_return_keys = set()
        for operation in self.operations:
            static_return_keys.update(operation.static_return_keys)
        return static_return_keys

    @property
    def valid_keys(self) -> set:
        """Get a set of valid keys for the pipeline.

        This is all keys that can be passed to the pipeline as input.
        """
        valid_keys = set()
        for operation in self.operations:
            valid_keys.update(operation.valid_keys)
        return valid_keys

    @property
    def static_params(self) -> List[str]:
        """Get a list of static parameters for the pipeline."""
        static_params = []
        for operation in self.operations:
            static_params.extend(operation.static_params)
        return list(set(static_params))

    @property
    def needs_keys(self) -> set:
        """Get a set of all input keys needed by the pipeline.

        Will keep track of keys that are already provided by previous operations.
        """
        needs = set()
        has_so_far = set()
        previous_operation = None
        for operation in self.operations:
            if previous_operation is not None:
                has_so_far.update(previous_operation.static_return_keys)
            needs.update(operation.needs_keys - has_so_far)
            previous_operation = operation
        return needs

    @classmethod
    def from_default(cls, num_patches=100, baseband=False, pfield=False, **kwargs) -> "Pipeline":
        """Create a default pipeline.

        Args:
            num_patches (int): Number of patches for the PatchedGrid operation.
                Defaults to 100. If you get an out of memory error, try to increase this number.
            baseband (bool): If True, assume the input data is baseband (I/Q) data,
                which has 2 channels (last dim). Defaults to False, which assumes RF data,
                so input signal has a single channel dim and is still on carrier frequency.
            pfield (bool): If True, apply Pfield weighting. Defaults to False.
                This will calculate pressure field and only beamform the data to those locations.
            **kwargs: Additional keyword arguments to be passed to the Pipeline constructor.

        """
        operations = []

        # Add the demodulate operation
        if not baseband:
            operations.append(Demodulate())

        # Get beamforming ops
        beamforming = [
            TOFCorrection(),
            DelayAndSum(),
        ]
        if pfield:
            beamforming.insert(1, PfieldWeighting())

        # Optionally add patching
        if num_patches > 1:
            beamforming = [PatchedGrid(operations=beamforming, num_patches=num_patches, **kwargs)]

        # Add beamforming ops
        operations += beamforming

        # Add display ops
        operations += [
            EnvelopeDetect(),
            Normalize(),
            LogCompress(),
        ]
        return cls(operations, **kwargs)

    def copy(self) -> "Pipeline":
        """Create a copy of the pipeline."""
        return Pipeline(
            self._pipeline_layers.copy(),
            with_batch_dim=self.with_batch_dim,
            jit_options=self.jit_options,
            jit_kwargs=self.jit_kwargs,
            name=self.name,
            validate=self._validate_flag,
            timed=self._timed,
        )

    def reinitialize(self):
        """Reinitialize the pipeline in place."""
        self.__init__(
            self._pipeline_layers,
            with_batch_dim=self.with_batch_dim,
            jit_options=self.jit_options,
            jit_kwargs=self.jit_kwargs,
            name=self.name,
            validate=self._validate_flag,
            timed=self._timed,
        )

    def prepend(self, operation: Operation):
        """Prepend an operation to the pipeline."""
        self._pipeline_layers.insert(0, operation)
        self.reinitialize()

    def append(self, operation: Operation):
        """Append an operation to the pipeline."""
        self._pipeline_layers.append(operation)
        self.reinitialize()

    def insert(self, index: int, operation: Operation):
        """Insert an operation at a specific index in the pipeline."""
        if index < 0 or index > len(self._pipeline_layers):
            raise IndexError("Index out of bounds for inserting operation.")
        self._pipeline_layers.insert(index, operation)
        self.reinitialize()

    @property
    def operations(self):
        """Alias for self.layers to match the zea naming convention"""
        return self._pipeline_layers

    def reset_timer(self):
        """Reset the timer for timed operations."""
        if self._timed:
            self._callable_layers = self._get_timed_operations()
        else:
            log.warning(
                "Timer has not been initialized. Set timed=True when initializing the pipeline."
            )

    def _get_timed_operations(self):
        """Get a list of timed operations."""
        self.timer = FunctionTimer()
        return [self.timer(op, name=op.__class__.__name__) for op in self._pipeline_layers]

    def call(self, **inputs):
        """Process input data through the pipeline."""
        for operation in self._callable_layers:
            try:
                outputs = operation(**inputs)
            except KeyError as exc:
                raise KeyError(
                    f"[zea.Pipeline] Operation '{operation.__class__.__name__}' "
                    f"requires input key '{exc.args[0]}', "
                    "but it was not provided in the inputs.\n"
                    "Check whether the objects (such as `zea.Scan`) passed to "
                    "`pipeline.prepare_parameters()` contain all required keys.\n"
                    f"Current list of all passed keys: {list(inputs.keys())}\n"
                    f"Valid keys for this pipeline: {self.valid_keys}"
                ) from exc
            except Exception as exc:
                raise RuntimeError(
                    f"[zea.Pipeline] Error in operation '{operation.__class__.__name__}': {exc}"
                )
            inputs = outputs
        return outputs

    def __call__(self, return_numpy=False, **inputs):
        """Process input data through the pipeline."""

        if any(key in inputs for key in ["probe", "scan", "config"]) or any(
            isinstance(arg, ZEAObject) for arg in inputs.values()
        ):
            raise ValueError(
                "Probe, Scan and Config objects should be first processed with "
                "`Pipeline.prepare_parameters` before calling the pipeline. "
                "e.g. inputs = Pipeline.prepare_parameters(probe, scan, config)"
            )

        if any(isinstance(arg, str) for arg in inputs.values()):
            raise ValueError(
                "Pipeline does not support string inputs. "
                "Please ensure all inputs are convertible to tensors."
            )

        ## PROCESSING
        outputs = self._call_pipeline(**inputs)

        ## PREPARE OUTPUT
        if return_numpy:
            # Convert tensors to numpy arrays but preserve None values
            outputs = {
                k: ops.convert_to_numpy(v) if v is ops.is_tensor(v) else v
                for k, v in outputs.items()
            }

        return outputs

    @property
    def jit_options(self):
        """Get the jit_options property of the pipeline."""
        return self._jit_options

    @jit_options.setter
    def jit_options(self, value: Union[str, None]):
        """Set the jit_options property of the pipeline."""
        self._jit_options = value
        if value == "pipeline":
            assert self.jittable, log.error(
                "jit_options 'pipeline' cannot be used as the entire pipeline is not jittable. "
                "The following operations are not jittable: "
                f"{self.unjitable_ops}. "
                "Try setting jit_options to 'ops' or None."
            )
            self.jit()
            return
        else:
            self.unjit()

        for operation in self.operations:
            if isinstance(operation, Pipeline):
                operation.jit_options = value
            else:
                if operation.jittable and operation._jit_compile:
                    operation.set_jit(value == "ops")

    def jit(self):
        """JIT compile the pipeline."""
        self._call_pipeline = jit(self.call, **self.jit_kwargs)

    def unjit(self):
        """Un-JIT compile the pipeline."""
        self._call_pipeline = self.call

    @property
    def jittable(self):
        """Check if all operations in the pipeline are jittable."""
        return all(operation.jittable for operation in self.operations)

    @property
    def unjitable_ops(self):
        """Get a list of operations that are not jittable."""
        return [operation for operation in self.operations if not operation.jittable]

    @property
    def with_batch_dim(self):
        """Get the with_batch_dim property of the pipeline."""
        return self._with_batch_dim

    @with_batch_dim.setter
    def with_batch_dim(self, value):
        """Set the with_batch_dim property of the pipeline."""
        self._with_batch_dim = value
        for operation in self.operations:
            operation.with_batch_dim = value

    @property
    def input_data_type(self):
        """Get the input_data_type property of the pipeline."""
        return self.operations[0].input_data_type

    @property
    def output_data_type(self):
        """Get the output_data_type property of the pipeline."""
        return self.operations[-1].output_data_type

    def validate(self):
        """Validate the pipeline by checking the compatibility of the operations."""
        operations = self.operations
        for i in range(len(operations) - 1):
            if operations[i].output_data_type is None:
                continue
            if operations[i + 1].input_data_type is None:
                continue
            if operations[i].output_data_type != operations[i + 1].input_data_type:
                raise ValueError(
                    f"Operation {operations[i].__class__.__name__} output data type "
                    f"({operations[i].output_data_type}) is not compatible "
                    f"with the input data type ({operations[i + 1].input_data_type}) "
                    f"of operation {operations[i + 1].__class__.__name__}"
                )

    def set_params(self, **params):
        """Set parameters for the operations in the pipeline by adding them to the cache."""
        for operation in self.operations:
            operation_params = {
                key: value for key, value in params.items() if key in operation.valid_keys
            }
            if operation_params:
                operation.set_input_cache(operation_params)

    def get_params(self, per_operation: bool = False):
        """Get a snapshot of the current parameters of the operations in the pipeline.

        Args:
            per_operation (bool): If True, return a list of dictionaries for each operation.
                                  If False, return a single dictionary with all parameters combined.
        """
        if per_operation:
            return [operation._input_cache.copy() for operation in self.operations]
        else:
            params = {}
            for operation in self.operations:
                params.update(operation._input_cache)
            return params

    def __str__(self):
        """String representation of the pipeline.

        Will print on two parallel pipeline lines if it detects a splitting operations
        (such as multi_bandpass_filter)
        Will merge the pipeline lines if it detects a stacking operation (such as stack)
        """
        split_operations = []
        merge_operations = ["Stack"]

        operations = [operation.__class__.__name__ for operation in self.operations]
        string = " -> ".join(operations)

        if any(operation in split_operations for operation in operations):
            # a second line is needed with same length as the first line
            split_line = " " * len(string)
            # find the splitting operation and index and print \-> instead of -> after
            split_detected = False
            merge_detected = False
            split_operation = None
            for operation in operations:
                if operation in split_operations:
                    index = string.index(operation)
                    index = index + len(operation)
                    split_line = split_line[:index] + "\\->" + split_line[index + len("\\->") :]
                    split_detected = True
                    merge_detected = False
                    split_operation = operation
                    continue

                if operation in merge_operations:
                    index = string.index(operation)
                    index = index - 4
                    split_line = split_line[:index] + "/" + split_line[index + 1 :]
                    split_detected = False
                    merge_detected = True
                    continue

                if split_detected:
                    # print all operations in the second line
                    index = string.index(operation)
                    split_line = (
                        split_line[:index]
                        + operation
                        + " -> "
                        + split_line[index + len(operation) + len(" -> ") :]
                    )
            assert merge_detected is True, log.error(
                "Pipeline was never merged back together (with Stack operation), even "
                f"though it was split with {split_operation}. "
                "Please properly define your operation chain."
            )
            return f"\n{string}\n{split_line}\n"

        return string

    def __repr__(self):
        """String representation of the pipeline."""
        operations = []
        for operation in self.operations:
            if isinstance(operation, Pipeline):
                operations.append(repr(operation))
            else:
                operations.append(operation.__class__.__name__)
        return f"<Pipeline {self.name}=({', '.join(operations)})>"

    @classmethod
    def load(cls, file_path: str, **kwargs) -> "Pipeline":
        """Load a pipeline from a JSON or YAML file."""
        if file_path.endswith(".json"):
            with open(file_path, "r", encoding="utf-8") as f:
                json_str = f.read()
            return pipeline_from_json(json_str, **kwargs)
        elif file_path.endswith(".yaml") or file_path.endswith(".yml"):
            return pipeline_from_yaml(file_path, **kwargs)
        else:
            raise ValueError("File must have extension .json, .yaml, or .yml")

    def get_dict(self) -> dict:
        """Convert the pipeline to a dictionary."""
        config = {}
        config["name"] = ops_registry.get_name(self)
        config["operations"] = self._pipeline_to_list(self)
        config["params"] = {
            "with_batch_dim": self.with_batch_dim,
            "jit_options": self.jit_options,
            "jit_kwargs": self.jit_kwargs,
        }
        return config

    @staticmethod
    def _pipeline_to_list(pipeline):
        """Convert the pipeline to a list of operations."""
        ops_list = []
        for op in pipeline.operations:
            ops_list.append(op.get_dict())
        return ops_list

    @classmethod
    def from_config(cls, config: Dict, **kwargs) -> "Pipeline":
        """Create a pipeline from a dictionary or ``zea.Config`` object.

        Args:
            config (dict or Config): Configuration dictionary or ``zea.Config`` object.
            **kwargs: Additional keyword arguments to be passed to the pipeline.

        Note:
            Must have a ``pipeline`` key with a subkey ``operations``.

        Example:
            .. code-block:: python

                config = Config(
                    {
                        "operations": [
                            "identity",
                        ],
                    }
                )
                pipeline = Pipeline.from_config(config)
        """
        return pipeline_from_config(Config(config), **kwargs)

    @classmethod
    def from_yaml(cls, file_path: str, **kwargs) -> "Pipeline":
        """Create a pipeline from a YAML file.

        Args:
            file_path (str): Path to the YAML file.
            **kwargs: Additional keyword arguments to be passed to the pipeline.

        Note:
            Must have the a `pipeline` key with a subkey `operations`.

        Example:
        ```python
        pipeline = Pipeline.from_yaml("pipeline.yaml")
        ```
        """
        return pipeline_from_yaml(file_path, **kwargs)

    @classmethod
    def from_json(cls, json_string: str, **kwargs) -> "Pipeline":
        """Create a pipeline from a JSON string.

        Args:
            json_string (str): JSON string representing the pipeline.
            **kwargs: Additional keyword arguments to be passed to the pipeline.

        Note:
            Must have the `operations` key.

        Example:
        ```python
        json_string = '{"operations": ["identity"]}'
        pipeline = Pipeline.from_json(json_string)
        ```
        """
        return pipeline_from_json(json_string, **kwargs)

    def to_config(self) -> Config:
        """Convert the pipeline to a `zea.Config` object."""
        return pipeline_to_config(self)

    def to_json(self) -> str:
        """Convert the pipeline to a JSON string."""
        return pipeline_to_json(self)

    def to_yaml(self, file_path: str) -> None:
        """Convert the pipeline to a YAML file."""
        pipeline_to_yaml(self, file_path)

    @property
    def key(self) -> str:
        """Input key of the pipeline."""
        return self.operations[0].key

    @property
    def output_key(self) -> str:
        """Output key of the pipeline."""
        return self.operations[-1].output_key

    def __eq__(self, other):
        """Check if two pipelines are equal."""
        if not isinstance(other, Pipeline):
            return False

        # Compare the operations in both pipelines
        if len(self.operations) != len(other.operations):
            return False

        for op1, op2 in zip(self.operations, other.operations):
            if not op1 == op2:
                return False

        return True

    def prepare_parameters(
        self,
        probe: Probe = None,
        scan: Scan = None,
        config: Config = None,
        **kwargs,
    ):
        """Prepare Probe, Scan and Config objects for the pipeline.

        Serializes `zea.core.Object` instances and converts them to
        dictionary of tensors.

        Args:
            probe: Probe object.
            scan: Scan object.
            config: Config object.
            include (None, "all", or list): Only include these parameter/computed property names.
                If None or "all", include all.
            exclude (None or list): Exclude these parameter/computed property names.
                If provided, these keys will be excluded from the output.
                Only one of include or exclude can be set.

            **kwargs: Additional keyword arguments to be included in the inputs.

        Returns:
            dict: Dictionary of inputs with all values as tensors.
        """
        # Initialize dictionaries for probe, scan, and config
        probe_dict, scan_dict, config_dict = {}, {}, {}

        # Process args to extract Probe, Scan, and Config objects
        if probe is not None:
            assert isinstance(probe, Probe), (
                f"Expected an instance of `zea.probes.Probe`, got {type(probe)}"
            )
            probe_dict = probe.to_tensor(keep_as_is=self.static_params)

        if scan is not None:
            assert isinstance(scan, Scan), (
                f"Expected an instance of `zea.scan.Scan`, got {type(scan)}"
            )
            scan_dict = scan.to_tensor(include=self.needs_keys, keep_as_is=self.static_params)

        if config is not None:
            assert isinstance(config, Config), (
                f"Expected an instance of `zea.config.Config`, got {type(config)}"
            )
            config_dict.update(config.to_tensor(keep_as_is=self.static_params))

        # Convert all kwargs to tensors
        tensor_kwargs = dict_to_tensor(kwargs, keep_as_is=self.static_params)

        # combine probe, scan, config and kwargs
        # explicitly so we know which keys overwrite which
        # kwargs > config > scan > probe
        inputs = {
            **probe_dict,
            **scan_dict,
            **config_dict,
            **tensor_kwargs,
        }

        return inputs


def make_operation_chain(
    operation_chain: List[Union[str, Dict, Config, Operation, Pipeline]],
) -> List[Operation]:
    """Make an operation chain from a custom list of operations.

    Args:
        operation_chain (list): List of operations to be performed.
            Each operation can be:
            - A string: operation initialized with default parameters
            - A dictionary: operation initialized with parameters in the dictionary
            - A Config object: converted to a dictionary and initialized
            - An Operation/Pipeline instance: used as-is

    Returns:
        list: List of operations to be performed.

    Example:
        .. code-block:: python

            chain = make_operation_chain(
                [
                    "envelope_detect",
                    {"name": "normalize", "params": {"output_range": (0, 1)}},
                    SomeCustomOperation(),
                ]
            )
    """
    chain = []
    for operation in operation_chain:
        # Handle already instantiated Operation or Pipeline objects
        if isinstance(operation, (Operation, Pipeline)):
            chain.append(operation)
            continue

        assert isinstance(operation, (str, dict, Config)), (
            f"Operation {operation} should be a string, dict, Config object, Operation, or Pipeline"
        )

        if isinstance(operation, str):
            operation_instance = get_ops(operation)()

        else:
            if isinstance(operation, Config):
                operation = operation.serialize()

            params = operation.get("params", {})
            op_name = operation.get("name")
            operation_cls = get_ops(op_name)

            # Handle branches for branched pipeline
            if op_name == "branched_pipeline" and "branches" in operation:
                branch_configs = operation.get("branches", {})
                branches = []

                # Convert each branch configuration to an operation chain
                for _, branch_config in branch_configs.items():
                    if isinstance(branch_config, (list, np.ndarray)):
                        # This is a list of operations
                        branch = make_operation_chain(branch_config)
                    elif "operations" in branch_config:
                        # This is a pipeline-like branch
                        branch = make_operation_chain(branch_config["operations"])
                    else:
                        # This is a single operation branch
                        branch_op_cls = get_ops(branch_config["name"])
                        branch_params = branch_config.get("params", {})
                        branch = branch_op_cls(**branch_params)

                    branches.append(branch)

                # Create the branched pipeline instance
                operation_instance = operation_cls(branches=branches, **params)
            # Check for nested operations at the same level as params
            elif "operations" in operation:
                nested_operations = make_operation_chain(operation["operations"])

                # Instantiate pipeline-type operations with nested operations
                if issubclass(operation_cls, Pipeline):
                    operation_instance = operation_cls(operations=nested_operations, **params)
                else:
                    operation_instance = operation_cls(operations=nested_operations, **params)
            elif operation["name"] in ["patched_grid"]:
                nested_operations = make_operation_chain(operation["params"].pop("operations"))
                operation_instance = operation_cls(operations=nested_operations, **params)
            else:
                operation_instance = operation_cls(**params)

        chain.append(operation_instance)

    return chain


def pipeline_from_config(config: Config, **kwargs) -> Pipeline:
    """
    Create a Pipeline instance from a Config object.
    """
    assert "operations" in config, (
        "Config object must have an 'operations' key for pipeline creation."
    )
    assert isinstance(config.operations, (list, np.ndarray)), (
        "Config object must have a list or numpy array of operations for pipeline creation."
    )

    operations = make_operation_chain(config.operations)

    # merge pipeline config without operations with kwargs
    pipeline_config = copy.deepcopy(config)
    pipeline_config.pop("operations")

    kwargs = {**pipeline_config, **kwargs}
    return Pipeline(operations=operations, **kwargs)


def pipeline_from_json(json_string: str, **kwargs) -> Pipeline:
    """
    Create a Pipeline instance from a JSON string.
    """
    pipeline_config = Config(json.loads(json_string, cls=ZEADecoderJSON))
    return pipeline_from_config(pipeline_config, **kwargs)


def pipeline_from_yaml(yaml_path: str, **kwargs) -> Pipeline:
    """
    Create a Pipeline instance from a YAML file.
    """
    with open(yaml_path, "r", encoding="utf-8") as f:
        pipeline_config = yaml.safe_load(f)
    operations = pipeline_config["operations"]
    return pipeline_from_config(Config({"operations": operations}), **kwargs)


def pipeline_to_config(pipeline: Pipeline) -> Config:
    """
    Convert a Pipeline instance into a Config object.
    """
    # TODO: we currently add the full pipeline as 1 operation to the config.
    # In another PR we should add a "pipeline" entry to the config instead of the "operations"
    # entry. This allows us to also have non-default pipeline classes as top level op.
    pipeline_dict = {"operations": [pipeline.get_dict()]}

    # HACK: If the top level operation is a single pipeline, collapse it into the operations list.
    ops = pipeline_dict["operations"]
    if ops[0]["name"] == "pipeline" and len(ops) == 1:
        pipeline_dict = {"operations": ops[0]["operations"]}

    return Config(pipeline_dict)


def pipeline_to_json(pipeline: Pipeline) -> str:
    """
    Convert a Pipeline instance into a JSON string.
    """
    pipeline_dict = {"operations": [pipeline.get_dict()]}

    # HACK: If the top level operation is a single pipeline, collapse it into the operations list.
    ops = pipeline_dict["operations"]
    if ops[0]["name"] == "pipeline" and len(ops) == 1:
        pipeline_dict = {"operations": ops[0]["operations"]}

    return json.dumps(pipeline_dict, cls=ZEAEncoderJSON, indent=4)


def pipeline_to_yaml(pipeline: Pipeline, file_path: str) -> None:
    """
    Convert a Pipeline instance into a YAML file.
    """
    pipeline_dict = pipeline.get_dict()

    # HACK: If the top level operation is a single pipeline, collapse it into the operations list.
    ops = pipeline_dict["operations"]
    if ops[0]["name"] == "pipeline" and len(ops) == 1:
        pipeline_dict = {"operations": ops[0]["operations"]}

    with open(file_path, "w", encoding="utf-8") as f:
        yaml.dump(pipeline_dict, f, Dumper=yaml.Dumper, indent=4)


@ops_registry("patched_grid")
class PatchedGrid(Pipeline):
    """
    With this class you can form a pipeline that will be applied to patches of the grid.
    This is useful to avoid OOM errors when processing large grids.

    Some things to NOTE about this class:

    - The ops have to use flatgrid and flat_pfield as inputs, these will be patched.

    - Changing anything other than `self.output_data_type` in the dict will not be propagated!

    - Will be jitted as a single operation, not the individual operations.

    - This class handles the batching.

    """

    def __init__(self, *args, num_patches=10, **kwargs):
        super().__init__(*args, name="patched_grid", **kwargs)
        self.num_patches = num_patches

        for operation in self.operations:
            if isinstance(operation, DelayAndSum):
                operation.reshape_grid = False

        self._jittable_call = self.jittable_call

    @property
    def jit_options(self):
        """Get the jit_options property of the pipeline."""
        return self._jit_options

    @jit_options.setter
    def jit_options(self, value):
        """Set the jit_options property of the pipeline."""
        self._jit_options = value
        if value in ["pipeline", "ops"]:
            self.jit()
        else:
            self.unjit()

    def jit(self):
        """JIT compile the pipeline."""
        self._jittable_call = jit(self.jittable_call, **self.jit_kwargs)

    def unjit(self):
        """Un-JIT compile the pipeline."""
        self._jittable_call = self.jittable_call
        self._call_pipeline = self.call

    @property
    def with_batch_dim(self):
        """Get the with_batch_dim property of the pipeline."""
        return self._with_batch_dim

    @with_batch_dim.setter
    def with_batch_dim(self, value):
        """Set the with_batch_dim property of the pipeline.
        The class handles the batching so the operations have to be set to False."""
        self._with_batch_dim = value
        for operation in self.operations:
            operation.with_batch_dim = False

    @property
    def _extra_keys(self):
        return {"flatgrid", "grid_size_x", "grid_size_z"}

    @property
    def valid_keys(self) -> set:
        """Get a set of valid keys for the pipeline.
        Adds the parameters that PatchedGrid itself operates on (even if not used by operations
        inside it)."""
        return super().valid_keys.union(self._extra_keys)

    @property
    def needs_keys(self) -> set:
        """Get a set of all input keys needed by the pipeline.
        Adds the parameters that PatchedGrid itself operates on (even if not used by operations
        inside it)."""
        return super().needs_keys.union(self._extra_keys)

    def call_item(self, inputs):
        """Process data in patches."""
        # Extract necessary parameters
        # make sure to add those as valid keys above!
        grid_size_x = inputs["grid_size_x"]
        grid_size_z = inputs["grid_size_z"]
        flatgrid = inputs.pop("flatgrid")

        # Define a list of keys to look up for patching
        patch_keys = ["flat_pfield"]

        patch_arrays = {}
        for key in patch_keys:
            if key in inputs:
                patch_arrays[key] = inputs.pop(key)

        def patched_call(flatgrid, **patch_kwargs):
            patch_args = {k: v for k, v in patch_kwargs.items() if v is not None}
            out = super(PatchedGrid, self).call(flatgrid=flatgrid, **patch_args, **inputs)
            return out[self.output_key]

        out = patched_map(
            patched_call,
            flatgrid,
            self.num_patches,
            **patch_arrays,
            jit=bool(self.jit_options),
        )
        return ops.reshape(out, (grid_size_z, grid_size_x, *ops.shape(out)[1:]))

    def jittable_call(self, **inputs):
        """Process input data through the pipeline."""
        if self._with_batch_dim:
            input_data = inputs.pop(self.key)
            output = ops.map(
                lambda x: self.call_item({self.key: x, **inputs}),
                input_data,
            )
        else:
            output = self.call_item(inputs)

        return {self.output_key: output}

    def call(self, **inputs):
        """Process input data through the pipeline."""
        output = self._jittable_call(**inputs)
        inputs.update(output)
        return inputs

    def get_dict(self):
        """Get the configuration of the pipeline."""
        config = super().get_dict()
        config.update({"name": "patched_grid"})
        config["params"].update({"num_patches": self.num_patches})
        return config


## Base Operations


@ops_registry("identity")
class Identity(Operation):
    """Identity operation."""

    def call(self, **kwargs) -> Dict:
        """Returns the input as is."""
        return {}


@ops_registry("merge")
class Merge(Operation):
    """Operation that merges sets of input dictionaries."""

    def __init__(self, **kwargs):
        super().__init__(**kwargs)
        self.allow_multiple_inputs = True

    def call(self, *args, **kwargs) -> Dict:
        """
        Merges the input dictionaries. Priority is given to the last input.
        """
        merged = {}
        for arg in args:
            if not isinstance(arg, dict):
                raise TypeError("All inputs must be dictionaries.")
            merged.update(arg)
        return merged


@ops_registry("split")
class Split(Operation):
    """Operation that splits an input dictionary  n copies."""

    def __init__(self, n: int, **kwargs):
        super().__init__(**kwargs)
        self.n = n

    def call(self, **kwargs) -> List[Dict]:
        """
        Splits the input dictionary into n copies.
        """
        return [kwargs.copy() for _ in range(self.n)]


@ops_registry("stack")
class Stack(Operation):
    """Stack multiple data arrays along a new axis.
    Useful to merge data from parallel pipelines.
    """

    def __init__(
        self,
        keys: Union[str, List[str], None],
        axes: Union[int, List[int], None],
        **kwargs,
    ):
        super().__init__(**kwargs)

        self.keys, self.axes = _assert_keys_and_axes(keys, axes)

    def call(self, **kwargs) -> Dict:
        """
        Stacks the inputs corresponding to the specified keys along the specified axis.
        If a list of axes is provided, the length must match the number of keys.
        """
        for key, axis in zip(self.keys, self.axes):
            kwargs[key] = keras.ops.stack([kwargs[key] for key in self.keys], axis=axis)
        return kwargs


@ops_registry("mean")
class Mean(Operation):
    """Take the mean of the input data along a specific axis."""

    def __init__(self, keys, axes, **kwargs):
        super().__init__(**kwargs)

        self.keys, self.axes = _assert_keys_and_axes(keys, axes)

    def call(self, **kwargs):
        for key, axis in zip(self.keys, self.axes):
            kwargs[key] = ops.mean(kwargs[key], axis=axis)

        return kwargs


@ops_registry("simulate_rf")
class Simulate(Operation):
    """Simulate RF data."""

    # Define operation-specific static parameters
    STATIC_PARAMS = ["n_ax", "apply_lens_correction"]

    def __init__(self, **kwargs):
        super().__init__(
            output_data_type=DataTypes.RAW_DATA,
            **kwargs,
        )

    def call(
        self,
        scatterer_positions,
        scatterer_magnitudes,
        probe_geometry,
        apply_lens_correction,
        lens_thickness,
        lens_sound_speed,
        sound_speed,
        n_ax,
        center_frequency,
        sampling_frequency,
        t0_delays,
        initial_times,
        element_width,
        attenuation_coef,
        tx_apodizations,
        **kwargs,
    ):
        return {
            self.output_key: simulate_rf(
                ops.convert_to_tensor(scatterer_positions),
                ops.convert_to_tensor(scatterer_magnitudes),
                probe_geometry=probe_geometry,
                apply_lens_correction=apply_lens_correction,
                lens_thickness=lens_thickness,
                lens_sound_speed=lens_sound_speed,
                sound_speed=sound_speed,
                n_ax=n_ax,
                center_frequency=center_frequency,
                sampling_frequency=sampling_frequency,
                t0_delays=t0_delays,
                initial_times=initial_times,
                element_width=element_width,
                attenuation_coef=attenuation_coef,
                tx_apodizations=tx_apodizations,
            ),
            "n_ch": 1,  # Simulate always returns RF data (so single channel)
        }


@ops_registry("tof_correction")
class TOFCorrection(Operation):
    """Time-of-flight correction operation for ultrasound data."""

    # Define operation-specific static parameters
    STATIC_PARAMS = [
        "f_number",
        "apply_lens_correction",
        "grid_size_x",
        "grid_size_z",
    ]

    def __init__(self, **kwargs):
        super().__init__(
            input_data_type=DataTypes.RAW_DATA,
            output_data_type=DataTypes.ALIGNED_DATA,
            **kwargs,
        )

    def call(
        self,
        flatgrid,
        sound_speed,
        polar_angles,
        focus_distances,
        sampling_frequency,
        f_number,
        demodulation_frequency,
        t0_delays,
        tx_apodizations,
        initial_times,
        probe_geometry,
        t_peak,
        tx_waveform_indices,
        apply_lens_correction=None,
        lens_thickness=None,
        lens_sound_speed=None,
        **kwargs,
    ):
        """Perform time-of-flight correction on raw RF data.

        Args:
            raw_data (ops.Tensor): Raw RF data to correct
            flatgrid (ops.Tensor): Grid points at which to evaluate the time-of-flight
            sound_speed (float): Sound speed in the medium
            polar_angles (ops.Tensor): Polar angles for scan lines
            focus_distances (ops.Tensor): Focus distances for scan lines
            sampling_frequency (float): Sampling frequency
            f_number (float): F-number for apodization
            demodulation_frequency (float): Demodulation frequency
            t0_delays (ops.Tensor): T0 delays
            tx_apodizations (ops.Tensor): Transmit apodizations
            initial_times (ops.Tensor): Initial times
            probe_geometry (ops.Tensor): Probe element positions
            t_peak (float): Time to peak of the transmit pulse
            tx_waveform_indices (ops.Tensor): Index of the transmit waveform for each
                transmit. (All zero if there is only one waveform)
            apply_lens_correction (bool): Whether to apply lens correction
            lens_thickness (float): Lens thickness
            lens_sound_speed (float): Sound speed in the lens

        Returns:
            dict: Dictionary containing tof_corrected_data
        """

        raw_data = kwargs[self.key]

        tof_kwargs = {
            "flatgrid": flatgrid,
            "t0_delays": t0_delays,
            "tx_apodizations": tx_apodizations,
            "sound_speed": sound_speed,
            "probe_geometry": probe_geometry,
<<<<<<< HEAD
            "t_peak": t_peak,
            "tx_waveform_indices": tx_waveform_indices,
=======
            "initial_times": initial_times,
            "sampling_frequency": sampling_frequency,
            "demodulation_frequency": demodulation_frequency,
            "f_number": f_number,
            "polar_angles": polar_angles,
            "focus_distances": focus_distances,
>>>>>>> 69b8793f
            "apply_lens_correction": apply_lens_correction,
            "lens_thickness": lens_thickness,
            "lens_sound_speed": lens_sound_speed,
        }

        if not self.with_batch_dim:
            tof_corrected = tof_correction(raw_data, **tof_kwargs)
        else:
            tof_corrected = ops.map(
                lambda data: tof_correction(data, **tof_kwargs),
                raw_data,
            )

        return {self.output_key: tof_corrected}


@ops_registry("pfield_weighting")
class PfieldWeighting(Operation):
    """Weighting aligned data with the pressure field."""

    def __init__(self, **kwargs):
        super().__init__(
            input_data_type=DataTypes.ALIGNED_DATA,
            output_data_type=DataTypes.ALIGNED_DATA,
            **kwargs,
        )

    def call(self, flat_pfield=None, **kwargs):
        """Weight data with pressure field.

        Args:
            flat_pfield (ops.Tensor): Pressure field weight mask of shape (n_pix, n_tx)

        Returns:
            dict: Dictionary containing weighted data
        """
        data = kwargs[self.key]

        if flat_pfield is None:
            return {self.output_key: data}

        # Swap (n_pix, n_tx) to (n_tx, n_pix)
        flat_pfield = ops.swapaxes(flat_pfield, 0, 1)

        # Perform element-wise multiplication with the pressure weight mask
        # Also add the required dimensions for broadcasting
        if self.with_batch_dim:
            pfield_expanded = ops.expand_dims(flat_pfield, axis=0)
        else:
            pfield_expanded = flat_pfield

        pfield_expanded = pfield_expanded[..., None, None]
        weighted_data = data * pfield_expanded

        return {self.output_key: weighted_data}


@ops_registry("delay_and_sum")
class DelayAndSum(Operation):
    """Sums time-delayed signals along channels and transmits."""

    def __init__(
        self,
        reshape_grid=True,
        **kwargs,
    ):
        super().__init__(
            input_data_type=None,
            output_data_type=DataTypes.BEAMFORMED_DATA,
            **kwargs,
        )
        self.reshape_grid = reshape_grid

    def process_image(self, data):
        """Performs DAS beamforming on tof-corrected input.

        Args:
            data (ops.Tensor): The TOF corrected input of shape `(n_tx, n_pix, n_el, n_ch)`

        Returns:
            ops.Tensor: The beamformed data of shape `(n_pix, n_ch)`
        """
        # Sum over the channels, i.e. DAS
        data = ops.sum(data, -2)

        # Sum over transmits, i.e. Compounding
        data = ops.sum(data, 0)

        return data

    def call(self, grid=None, **kwargs):
        """Performs DAS beamforming on tof-corrected input.

        Args:
            tof_corrected_data (ops.Tensor): The TOF corrected input of shape
                `(n_tx, grid_size_z*grid_size_x, n_el, n_ch)` with optional batch dimension.

        Returns:
            dict: Dictionary containing beamformed_data
                of shape `(grid_size_z*grid_size_x, n_ch)` when reshape_grid is False
                or `(grid_size_z, grid_size_x, n_ch)` when reshape_grid is True,
                with optional batch dimension.
        """
        data = kwargs[self.key]

        if not self.with_batch_dim:
            beamformed_data = self.process_image(data)
        else:
            # Apply process_image to each item in the batch
            beamformed_data = ops.map(self.process_image, data)

        if self.reshape_grid:
            beamformed_data = reshape_axis(
                beamformed_data, grid.shape[:2], axis=int(self.with_batch_dim)
            )

        return {self.output_key: beamformed_data}


@ops_registry("envelope_detect")
class EnvelopeDetect(Operation):
    """Envelope detection of RF signals."""

    def __init__(
        self,
        axis=-3,
        **kwargs,
    ):
        super().__init__(
            input_data_type=DataTypes.BEAMFORMED_DATA,
            output_data_type=DataTypes.ENVELOPE_DATA,
            **kwargs,
        )
        self.axis = axis

    def call(self, **kwargs):
        """
        Args:
            - data (Tensor): The beamformed data of shape (..., grid_size_z, grid_size_x, n_ch).
        Returns:
            - envelope_data (Tensor): The envelope detected data
                of shape (..., grid_size_z, grid_size_x).
        """
        data = kwargs[self.key]

        if data.shape[-1] == 2:
            data = channels_to_complex(data)
        else:
            n_ax = data.shape[self.axis]
            M = 2 ** int(np.ceil(np.log2(n_ax)))
            # data = scipy.signal.hilbert(data, N=M, axis=self.axis)
            data = hilbert(data, N=M, axis=self.axis)
            indices = ops.arange(n_ax)

            data = ops.take(data, indices, axis=self.axis)
            data = ops.squeeze(data, axis=-1)

        # data = ops.abs(data)
        real = ops.real(data)
        imag = ops.imag(data)
        data = ops.sqrt(real**2 + imag**2)
        data = ops.cast(data, "float32")

        return {self.output_key: data}


@ops_registry("upmix")
class UpMix(Operation):
    """Upmix IQ data to RF data."""

    def __init__(
        self,
        upsampling_rate=1,
        **kwargs,
    ):
        super().__init__(
            **kwargs,
        )
        self.upsampling_rate = upsampling_rate

    def call(
        self,
        sampling_frequency=None,
        center_frequency=None,
        **kwargs,
    ):
        data = kwargs[self.key]

        if data.shape[-1] == 1:
            log.warning("Upmixing is not applicable to RF data.")
            return data
        elif data.shape[-1] == 2:
            data = channels_to_complex(data)

        data = upmix(data, sampling_frequency, center_frequency, self.upsampling_rate)
        data = ops.expand_dims(data, axis=-1)
        return {self.output_key: data}


@ops_registry("log_compress")
class LogCompress(Operation):
    """Logarithmic compression of data."""

    def __init__(
        self,
        **kwargs,
    ):
        super().__init__(
            input_data_type=DataTypes.ENVELOPE_DATA,
            output_data_type=DataTypes.IMAGE,
            **kwargs,
        )

    def call(self, dynamic_range=None, **kwargs):
        """Apply logarithmic compression to data.

        Args:
            dynamic_range (tuple, optional): Dynamic range in dB. Defaults to (-60, 0).

        Returns:
            dict: Dictionary containing log-compressed data
        """
        data = kwargs[self.key]

        if dynamic_range is None:
            dynamic_range = ops.array(DEFAULT_DYNAMIC_RANGE)
        dynamic_range = ops.cast(dynamic_range, data.dtype)

        small_number = ops.convert_to_tensor(1e-16, dtype=data.dtype)
        data = ops.where(data == 0, small_number, data)
        compressed_data = 20 * ops.log10(data)
        compressed_data = ops.clip(compressed_data, dynamic_range[0], dynamic_range[1])

        return {self.output_key: compressed_data}


@ops_registry("normalize")
class Normalize(Operation):
    """Normalize data to a given range."""

    def __init__(self, output_range=None, input_range=None, **kwargs):
        super().__init__(**kwargs)
        if output_range is None:
            output_range = (0, 1)
        self.output_range = self.to_float32(output_range)
        self.input_range = self.to_float32(input_range)
        assert output_range is None or len(output_range) == 2
        assert input_range is None or len(input_range) == 2

    @staticmethod
    def to_float32(data):
        """Converts an iterable to float32 and leaves None values as is."""
        return (
            [np.float32(x) if x is not None else None for x in data] if data is not None else None
        )

    def call(self, **kwargs):
        """Normalize data to a given range.

        Args:
            output_range (tuple, optional): Range to which data should be mapped.
                Defaults to (0, 1).
            input_range (tuple, optional): Range of input data. If None, the range
                of the input data will be computed. Defaults to None.

        Returns:
            dict: Dictionary containing normalized data, along with the computed
                  or provided input range (minval and maxval).
        """
        data = kwargs[self.key]

        # If input_range is not provided, try to get it from kwargs
        # This allows you to normalize based on the first frame in a sequence and avoid flicker
        if self.input_range is None:
            maxval = kwargs.get("maxval", None)
            minval = kwargs.get("minval", None)
        # If input_range is provided, use it
        else:
            minval, maxval = self.input_range

        # If input_range is still not provided, compute it from the data
        if minval is None:
            minval = ops.min(data)
        if maxval is None:
            maxval = ops.max(data)

        # Clip the data to the input range
        data = ops.clip(data, minval, maxval)

        # Map the data to the output range
        normalized_data = translate(data, (minval, maxval), self.output_range)

        return {self.output_key: normalized_data, "minval": minval, "maxval": maxval}


@ops_registry("scan_convert")
class ScanConvert(Operation):
    """Scan convert images to cartesian coordinates."""

    STATIC_PARAMS = ["fill_value"]

    def __init__(self, order=1, **kwargs):
        """Initialize the ScanConvert operation.

        Args:
            order (int, optional): Interpolation order. Defaults to 1. Currently only
                GPU support for order=1.
        """
        if order > 1:
            jittable = False
            log.warning(
                "GPU support for order > 1 is not available. " + "Disabling jit for ScanConvert."
            )
        else:
            jittable = True

        super().__init__(
            input_data_type=DataTypes.IMAGE,
            output_data_type=DataTypes.IMAGE_SC,
            jittable=jittable,
            **kwargs,
        )
        self.order = order

    def call(
        self,
        rho_range=None,
        theta_range=None,
        phi_range=None,
        resolution=None,
        coordinates=None,
        fill_value=None,
        **kwargs,
    ):
        """Scan convert images to cartesian coordinates.

        Args:
            rho_range (Tuple): Range of the rho axis in the polar coordinate system.
                Defined in meters.
            theta_range (Tuple): Range of the theta axis in the polar coordinate system.
                Defined in radians.
            phi_range (Tuple): Range of the phi axis in the polar coordinate system.
                Defined in radians.
            resolution (float): Resolution of the output image in meters per pixel.
                if None, the resolution is computed based on the input data.
            coordinates (Tensor): Coordinates for scan convertion. If None, will be computed
                based on rho_range, theta_range, phi_range and resolution. If provided, this
                operation can be jitted.
            fill_value (float): Value to fill the image with outside the defined region.

        """
        if fill_value is None:
            fill_value = np.nan

        data = kwargs[self.key]

        if self._jit_compile and self.jittable:
            assert coordinates is not None, (
                "coordinates must be provided to jit scan conversion."
                "You can set ScanConvert(jit_compile=False) to disable jitting."
            )

        data_out, parameters = scan_convert(
            data,
            rho_range,
            theta_range,
            phi_range,
            resolution,
            coordinates,
            fill_value,
            self.order,
            with_batch_dim=self.with_batch_dim,
        )

        return {self.output_key: data_out, **parameters}


@ops_registry("gaussian_blur")
class GaussianBlur(Operation):
    """
    GaussianBlur is an operation that applies a Gaussian blur to an input image.
    Uses scipy.ndimage.gaussian_filter to create a kernel.
    """

    def __init__(
        self,
        sigma: float,
        kernel_size: int | None = None,
        pad_mode="symmetric",
        truncate=4.0,
        **kwargs,
    ):
        """
        Args:
            sigma (float): Standard deviation for Gaussian kernel.
            kernel_size (int, optional): The size of the kernel. If None, the kernel
                size is calculated based on the sigma and truncate. Default is None.
            pad_mode (str): Padding mode for the input image. Default is 'symmetric'.
            truncate (float): Truncate the filter at this many standard deviations.
        """
        super().__init__(**kwargs)
        if kernel_size is None:
            radius = round(truncate * sigma)
            self.kernel_size = 2 * radius + 1
        else:
            self.kernel_size = kernel_size
        self.sigma = sigma
        self.pad_mode = pad_mode
        self.radius = self.kernel_size // 2
        self.kernel = self.get_kernel()

    def get_kernel(self):
        """
        Create a gaussian kernel for blurring.

        Returns:
            kernel (Tensor): A gaussian kernel for blurring.
                Shape is (kernel_size, kernel_size, 1, 1).
        """
        n = np.zeros((self.kernel_size, self.kernel_size))
        n[self.radius, self.radius] = 1
        kernel = scipy.ndimage.gaussian_filter(n, sigma=self.sigma, mode="constant").astype(
            np.float32
        )
        kernel = kernel[:, :, None, None]
        return ops.convert_to_tensor(kernel)

    def call(self, **kwargs):
        data = kwargs[self.key]

        # Add batch dimension if not present
        if not self.with_batch_dim:
            data = data[None]

        # Add channel dimension to kernel
        kernel = ops.tile(self.kernel, (1, 1, data.shape[-1], data.shape[-1]))

        # Pad the input image according to the padding mode
        padded = ops.pad(
            data,
            [[0, 0], [self.radius, self.radius], [self.radius, self.radius], [0, 0]],
            mode=self.pad_mode,
        )

        # Apply the gaussian kernel to the padded image
        out = ops.conv(padded, kernel, padding="valid", data_format="channels_last")

        # Remove padding
        out = ops.slice(
            out,
            [0, 0, 0, 0],
            [out.shape[0], data.shape[1], data.shape[2], data.shape[3]],
        )

        # Remove batch dimension if it was not present before
        if not self.with_batch_dim:
            out = ops.squeeze(out, axis=0)

        return {self.output_key: out}


@ops_registry("lee_filter")
class LeeFilter(Operation):
    """
    The Lee filter is a speckle reduction filter commonly used in synthetic aperture radar (SAR)
    and ultrasound image processing. It smooths the image while preserving edges and details.
    This implementation uses Gaussian filter for local statistics and treats channels independently.

    Lee, J.S. (1980). Digital image enhancement and noise filtering by use of local statistics.
    IEEE Transactions on Pattern Analysis and Machine Intelligence, (2), 165-168.
    """

    def __init__(self, sigma=3, kernel_size=None, pad_mode="symmetric", **kwargs):
        """
        Args:
            sigma (float): Standard deviation for Gaussian kernel. Default is 3.
            kernel_size (int, optional): Size of the Gaussian kernel. If None,
                it will be calculated based on sigma.
            pad_mode (str): Padding mode to be used for Gaussian blur. Default is "symmetric".
        """
        super().__init__(**kwargs)
        self.sigma = sigma
        self.kernel_size = kernel_size
        self.pad_mode = pad_mode

        # Create a GaussianBlur instance for computing local statistics
        self.gaussian_blur = GaussianBlur(
            sigma=self.sigma,
            kernel_size=self.kernel_size,
            pad_mode=self.pad_mode,
            with_batch_dim=self.with_batch_dim,
            jittable=self._jittable,
            key=self.key,
        )

    @property
    def with_batch_dim(self):
        """Get the with_batch_dim property of the LeeFilter operation."""
        return self._with_batch_dim

    @with_batch_dim.setter
    def with_batch_dim(self, value):
        """Set the with_batch_dim property of the LeeFilter operation."""
        self._with_batch_dim = value
        if hasattr(self, "gaussian_blur"):
            self.gaussian_blur.with_batch_dim = value

    def call(self, **kwargs):
        data = kwargs[self.key]

        # Apply Gaussian blur to get local mean
        img_mean = self.gaussian_blur.call(**kwargs)[self.gaussian_blur.output_key]

        # Apply Gaussian blur to squared data to get local squared mean
        data_squared = data**2
        kwargs[self.gaussian_blur.key] = data_squared
        img_sqr_mean = self.gaussian_blur.call(**kwargs)[self.gaussian_blur.output_key]

        # Calculate local variance
        img_variance = img_sqr_mean - img_mean**2

        # Calculate global variance (per channel)
        if self.with_batch_dim:
            overall_variance = ops.var(data, axis=(-3, -2), keepdims=True)
        else:
            overall_variance = ops.var(data, axis=(-2, -1), keepdims=True)

        # Calculate adaptive weights
        img_weights = img_variance / (img_variance + overall_variance)

        # Apply Lee filter formula
        img_output = img_mean + img_weights * (data - img_mean)

        return {self.output_key: img_output}


@ops_registry("demodulate")
class Demodulate(Operation):
    """Demodulates the input data to baseband. After this operation, the carrier frequency
    is removed (0 Hz) and the data is in IQ format stored in two real valued channels."""

    def __init__(self, axis=-3, **kwargs):
        super().__init__(
            input_data_type=DataTypes.RAW_DATA,
            output_data_type=DataTypes.RAW_DATA,
            jittable=True,
            **kwargs,
        )
        self.axis = axis

    def call(self, center_frequency=None, sampling_frequency=None, **kwargs):
        data = kwargs[self.key]

        demodulation_frequency = center_frequency

        # Split the complex signal into two channels
        iq_data_two_channel = demodulate(
            data=data,
            center_frequency=center_frequency,
            sampling_frequency=sampling_frequency,
            axis=self.axis,
        )

        return {
            self.output_key: iq_data_two_channel,
            "demodulation_frequency": demodulation_frequency,
            "center_frequency": 0.0,
            "n_ch": 2,
        }


@ops_registry("lambda")
class Lambda(Operation):
    """Use any function as an operation."""

    def __init__(self, func, **kwargs):
        # Split kwargs into kwargs for partial and __init__
        op_kwargs = {k: v for k, v in kwargs.items() if k not in func.__code__.co_varnames}
        func_kwargs = {k: v for k, v in kwargs.items() if k in func.__code__.co_varnames}
        Lambda._check_if_unary(func, **func_kwargs)

        super().__init__(**op_kwargs)
        self.func = partial(func, **func_kwargs)

    @staticmethod
    def _check_if_unary(func, **kwargs):
        """Checks if the kwargs are sufficient to call the function as a unary operation."""
        sig = inspect.signature(func)
        # Remove arguments that are already provided in func_kwargs
        params = list(sig.parameters.values())
        remaining = [p for p in params if p.name not in kwargs]
        # Count required positional arguments (excluding self/cls)
        required_positional = [
            p
            for p in remaining
            if p.default is p.empty and p.kind in (p.POSITIONAL_ONLY, p.POSITIONAL_OR_KEYWORD)
        ]
        if len(required_positional) != 1:
            raise ValueError(
                f"Partial of {func.__name__} must be callable with exactly one required "
                f"positional argument, we still need: {required_positional}."
            )

    def call(self, **kwargs):
        data = kwargs[self.key]
        data = self.func(data)
        return {self.output_key: data}


@ops_registry("pad")
class Pad(Operation, TFDataLayer):
    """Pad layer for padding tensors to a specified shape."""

    def __init__(
        self,
        target_shape: list | tuple,
        uniform: bool = True,
        axis: Union[int, List[int]] = None,
        fail_on_bigger_shape: bool = True,
        pad_kwargs: dict = None,
        **kwargs,
    ):
        super().__init__(**kwargs)
        self.target_shape = target_shape
        self.uniform = uniform
        self.axis = axis
        self.pad_kwargs = pad_kwargs or {}
        self.fail_on_bigger_shape = fail_on_bigger_shape

    @staticmethod
    def _format_target_shape(shape_array, target_shape, axis):
        if isinstance(axis, int):
            axis = [axis]
        assert len(axis) == len(target_shape), (
            "The length of axis must be equal to the length of target_shape."
        )
        axis = map_negative_indices(axis, len(shape_array))

        target_shape = [
            target_shape[axis.index(i)] if i in axis else shape_array[i]
            for i in range(len(shape_array))
        ]
        return target_shape

    def pad(
        self,
        z,
        target_shape: list | tuple,
        uniform: bool = True,
        axis: Union[int, List[int]] = None,
        fail_on_bigger_shape: bool = True,
        **kwargs,
    ):
        """
        Pads the input tensor `z` to the specified shape.

        Parameters:
            z (tensor): The input tensor to be padded.
            target_shape (list or tuple): The target shape to pad the tensor to.
            uniform (bool, optional): If True, ensures that padding is uniform (even on both sides).
                Default is False.
            axis (int or list of int, optional): The axis or axes along which `target_shape` was
                specified. If None, `len(target_shape) == `len(ops.shape(z))` must hold.
                Default is None.
            fail_on_bigger_shape (bool, optional): If True (default), raises an error if any target
                dimension is smaller than the input shape; if False, pads only where the
                target shape exceeds the input shape and leaves other dimensions unchanged.
            kwargs: Additional keyword arguments to pass to the padding function.

        Returns:
            tensor: The padded tensor with the specified shape.
        """
        shape_array = self.backend.shape(z)

        # When axis is provided, convert target_shape
        if axis is not None:
            target_shape = self._format_target_shape(shape_array, target_shape, axis)

        if not fail_on_bigger_shape:
            target_shape = [max(target_shape[i], shape_array[i]) for i in range(len(shape_array))]

        # Compute the padding required for each dimension
        pad_shape = np.array(target_shape) - shape_array

        # Create the paddings array
        if uniform:
            # if odd, pad more on the left, same as:
            # https://keras.io/api/layers/preprocessing_layers/image_preprocessing/center_crop/
            right_pad = pad_shape // 2
            left_pad = pad_shape - right_pad
            paddings = np.stack([right_pad, left_pad], axis=1)
        else:
            paddings = np.stack([np.zeros_like(pad_shape), pad_shape], axis=1)

        if np.any(paddings < 0):
            raise ValueError(
                f"Target shape {target_shape} must be greater than or equal "
                f"to the input shape {shape_array}."
            )

        return self.backend.numpy.pad(z, paddings, **kwargs)

    def call(self, **kwargs):
        data = kwargs[self.key]
        padded_data = self.pad(
            data,
            self.target_shape,
            self.uniform,
            self.axis,
            self.fail_on_bigger_shape,
            **self.pad_kwargs,
        )
        return {self.output_key: padded_data}


@ops_registry("companding")
class Companding(Operation):
    """Companding according to the A- or μ-law algorithm.

    Invertible compressing operation. Used to compress
    dynamic range of input data (and subsequently expand).

    μ-law companding:
    https://en.wikipedia.org/wiki/%CE%9C-law_algorithm
    A-law companding:
    https://en.wikipedia.org/wiki/A-law_algorithm

    Args:
        expand (bool, optional): If set to False (default),
            data is compressed, else expanded.
        comp_type (str): either `a` or `mu`.
        mu (float, optional): compression parameter. Defaults to 255.
        A (float, optional): compression parameter. Defaults to 87.6.
    """

    def __init__(self, expand=False, comp_type="mu", **kwargs):
        super().__init__(**kwargs)
        self.expand = expand
        self.comp_type = comp_type.lower()
        if self.comp_type not in ["mu", "a"]:
            raise ValueError("comp_type must be 'mu' or 'a'.")

        if self.comp_type == "mu":
            self._compand_func = self._mu_law_expand if self.expand else self._mu_law_compress
        else:
            self._compand_func = self._a_law_expand if self.expand else self._a_law_compress

    @staticmethod
    def _mu_law_compress(x, mu=255, **kwargs):
        x = ops.clip(x, -1, 1)
        return ops.sign(x) * ops.log(1.0 + mu * ops.abs(x)) / ops.log(1.0 + mu)

    @staticmethod
    def _mu_law_expand(y, mu=255, **kwargs):
        y = ops.clip(y, -1, 1)
        return ops.sign(y) * ((1.0 + mu) ** ops.abs(y) - 1.0) / mu

    @staticmethod
    def _a_law_compress(x, A=87.6, **kwargs):
        x = ops.clip(x, -1, 1)
        x_sign = ops.sign(x)
        x_abs = ops.abs(x)
        A_log = ops.log(A)
        val1 = x_sign * A * x_abs / (1.0 + A_log)
        val2 = x_sign * (1.0 + ops.log(A * x_abs)) / (1.0 + A_log)
        y = ops.where((x_abs >= 0) & (x_abs < (1.0 / A)), val1, val2)
        return y

    @staticmethod
    def _a_law_expand(y, A=87.6, **kwargs):
        y = ops.clip(y, -1, 1)
        y_sign = ops.sign(y)
        y_abs = ops.abs(y)
        A_log = ops.log(A)
        val1 = y_sign * y_abs * (1.0 + A_log) / A
        val2 = y_sign * ops.exp(y_abs * (1.0 + A_log) - 1.0) / A
        x = ops.where((y_abs >= 0) & (y_abs < (1.0 / (1.0 + A_log))), val1, val2)
        return x

    def call(self, mu=255, A=87.6, **kwargs):
        data = kwargs[self.key]

        mu = ops.cast(mu, data.dtype)
        A = ops.cast(A, data.dtype)

        data_out = self._compand_func(data, mu=mu, A=A)
        return {self.output_key: data_out}


@ops_registry("downsample")
class Downsample(Operation):
    """Downsample data along a specific axis."""

    def __init__(self, factor: int = 1, phase: int = 0, axis: int = -3, **kwargs):
        super().__init__(
            **kwargs,
        )
        self.factor = factor
        self.phase = phase
        self.axis = axis

    def call(self, sampling_frequency=None, n_ax=None, **kwargs):
        data = kwargs[self.key]
        length = ops.shape(data)[self.axis]
        sample_idx = ops.arange(self.phase, length, self.factor)
        data_downsampled = ops.take(data, sample_idx, axis=self.axis)

        output = {self.output_key: data_downsampled}
        # downsampling also affects the sampling frequency
        if sampling_frequency is not None:
            sampling_frequency = sampling_frequency / self.factor
            output["sampling_frequency"] = sampling_frequency
        if n_ax is not None:
            n_ax = n_ax // self.factor
            output["n_ax"] = n_ax
        return output


@ops_registry("branched_pipeline")
class BranchedPipeline(Operation):
    """Operation that processes data through multiple branches.

    This operation takes input data, processes it through multiple parallel branches,
    and then merges the results from those branches using the specified merge strategy.
    """

    def __init__(self, branches=None, merge_strategy="nested", **kwargs):
        """Initialize a branched pipeline.

        Args:
            branches (List[Union[List, Pipeline, Operation]]): List of branch operations
            merge_strategy (str or callable): How to merge the outputs from branches:
                - "nested" (default): Return outputs as a dictionary keyed by branch name
                - "flatten": Flatten outputs by prefixing keys with the branch name
                - "suffix": Flatten outputs by suffixing keys with the branch name
                - callable: A custom merge function that accepts the branch outputs dict
            **kwargs: Additional arguments for the Operation base class
        """
        super().__init__(**kwargs)

        # Convert branch specifications to operation chains
        if branches is None:
            branches = []

        self.branches = {}
        for i, branch in enumerate(branches, start=1):
            branch_name = f"branch_{i}"
            # Convert different branch specification types
            if isinstance(branch, list):
                # Convert list to operation chain
                self.branches[branch_name] = make_operation_chain(branch)
            elif isinstance(branch, (Pipeline, Operation)):
                # Already a pipeline or operation
                self.branches[branch_name] = branch
            else:
                raise ValueError(
                    f"Branch must be a list, Pipeline, or Operation, got {type(branch)}"
                )

        # Set merge strategy
        self.merge_strategy = merge_strategy
        if isinstance(merge_strategy, str):
            if merge_strategy == "nested":
                self._merge_function = lambda outputs: outputs
            elif merge_strategy == "flatten":
                self._merge_function = self.flatten_outputs
            elif merge_strategy == "suffix":
                self._merge_function = self.suffix_merge_outputs
            else:
                raise ValueError(f"Unknown merge_strategy: {merge_strategy}")
        elif callable(merge_strategy):
            self._merge_function = merge_strategy
        else:
            raise ValueError("Invalid merge_strategy type provided.")

    def call(self, **kwargs):
        """Process input through branches and merge results.

        Args:
            **kwargs: Input keyword arguments

        Returns:
            dict: Merged outputs from all branches according to merge strategy
        """
        branch_outputs = {}
        for branch_name, branch in self.branches.items():
            # Each branch gets a fresh copy of kwargs to avoid interference
            branch_kwargs = kwargs.copy()

            # Process through the branch
            branch_result = branch(**branch_kwargs)

            # Store branch outputs
            branch_outputs[branch_name] = branch_result

        # Apply merge strategy to combine outputs
        merged_outputs = self._merge_function(branch_outputs)

        return merged_outputs

    def flatten_outputs(self, outputs: dict) -> dict:
        """
        Flatten a nested dictionary by prefixing keys with the branch name.
        For each branch, the resulting key is "{branch_name}_{original_key}".
        """
        flat = {}
        for branch_name, branch_dict in outputs.items():
            for key, value in branch_dict.items():
                new_key = f"{branch_name}_{key}"
                if new_key in flat:
                    raise ValueError(f"Key collision detected for {new_key}")
                flat[new_key] = value
        return flat

    def suffix_merge_outputs(self, outputs: dict) -> dict:
        """
        Flatten a nested dictionary by suffixing keys with the branch name.
        For each branch, the resulting key is "{original_key}_{branch_name}".
        """
        flat = {}
        for branch_name, branch_dict in outputs.items():
            for key, value in branch_dict.items():
                new_key = f"{key}_{branch_name}"
                if new_key in flat:
                    raise ValueError(f"Key collision detected for {new_key}")
                flat[new_key] = value
        return flat

    def get_config(self):
        """Return the config dictionary for serialization."""
        config = super().get_config()

        # Add branch configurations
        branch_configs = {}
        for branch_name, branch in self.branches.items():
            if isinstance(branch, Pipeline):
                # Get the operations list from the Pipeline
                branch_configs[branch_name] = branch.get_config()
            elif isinstance(branch, list):
                # Convert list of operations to list of operation configs
                branch_op_configs = []
                for op in branch:
                    branch_op_configs.append(op.get_config())
                branch_configs[branch_name] = {"operations": branch_op_configs}
            else:
                # Single operation
                branch_configs[branch_name] = branch.get_config()

        # Add merge strategy
        if isinstance(self.merge_strategy, str):
            merge_strategy_config = self.merge_strategy
        else:
            # For custom functions, use the name if available
            merge_strategy_config = getattr(self.merge_strategy, "__name__", "custom")

        config.update(
            {
                "branches": branch_configs,
                "merge_strategy": merge_strategy_config,
            }
        )

        return config

    def get_dict(self):
        """Get the configuration of the operation."""
        config = super().get_dict()
        config.update({"name": "branched_pipeline"})

        # Add branches (recursively) to the config
        branches = {}
        for branch_name, branch in self.branches.items():
            if isinstance(branch, Pipeline):
                branches[branch_name] = branch.get_dict()
            elif isinstance(branch, list):
                branches[branch_name] = [op.get_dict() for op in branch]
            else:
                branches[branch_name] = branch.get_dict()
        config["branches"] = branches
        config["merge_strategy"] = self.merge_strategy
        return config


@ops_registry("threshold")
class Threshold(Operation):
    """Threshold an array, setting values below/above a threshold to a fill value."""

    def __init__(
        self,
        threshold_type="hard",
        below_threshold=True,
        fill_value="min",
        **kwargs,
    ):
        super().__init__(**kwargs)
        if threshold_type not in ("hard", "soft"):
            raise ValueError("threshold_type must be 'hard' or 'soft'")
        self.threshold_type = threshold_type
        self.below_threshold = below_threshold
        self._fill_value_type = fill_value

        # Define threshold function at init
        if threshold_type == "hard":
            if below_threshold:
                self._threshold_func = lambda data, threshold, fill: ops.where(
                    data < threshold, fill, data
                )
            else:
                self._threshold_func = lambda data, threshold, fill: ops.where(
                    data > threshold, fill, data
                )
        else:  # soft
            if below_threshold:
                self._threshold_func = (
                    lambda data, threshold, fill: ops.maximum(data - threshold, 0) + fill
                )
            else:
                self._threshold_func = (
                    lambda data, threshold, fill: ops.minimum(data - threshold, 0) + fill
                )

    def _resolve_fill_value(self, data, threshold):
        """Get the fill value based on the fill_value_type."""
        fv = self._fill_value_type
        if isinstance(fv, (int, float)):
            return ops.convert_to_tensor(fv, dtype=data.dtype)
        elif fv == "min":
            return ops.min(data)
        elif fv == "max":
            return ops.max(data)
        elif fv == "threshold":
            return threshold
        else:
            raise ValueError("Unknown fill_value")

    def call(
        self,
        threshold=None,
        percentile=None,
        **kwargs,
    ):
        """Threshold the input data.

        Args:
            threshold: Numeric threshold.
            percentile: Percentile to derive threshold from.
        Returns:
            Tensor with thresholding applied.
        """
        data = kwargs[self.key]
        if (threshold is None) == (percentile is None):
            raise ValueError("Pass either threshold or percentile, not both or neither.")

        if percentile is not None:
            # Convert percentile to quantile value (0-1 range)
            threshold = ops.quantile(data, percentile / 100.0)

        fill_value = self._resolve_fill_value(data, threshold)
        result = self._threshold_func(data, threshold, fill_value)
        return {self.output_key: result}


@ops_registry("anisotropic_diffusion")
class AnisotropicDiffusion(Operation):
    """Speckle Reducing Anisotropic Diffusion (SRAD) filter.

    Reference:
    - https://www.researchgate.net/publication/5602035_Speckle_reducing_anisotropic_diffusion
    - https://nl.mathworks.com/matlabcentral/fileexchange/54044-image-despeckle-filtering-toolbox
    """

    def call(self, niter=100, lmbda=0.1, rect=None, eps=1e-6, **kwargs):
        """Anisotropic diffusion filter.

        Assumes input data is non-negative.

        Args:
            niter: Number of iterations.
            lmbda: Lambda parameter.
            rect: Rectangle [x1, y1, x2, y2] for homogeneous noise (optional).
            eps: Small epsilon for stability.
        Returns:
            Filtered image (2D tensor or batch of images).
        """
        data = kwargs[self.key]

        if not self.with_batch_dim:
            data = ops.expand_dims(data, axis=0)

        batch_size = ops.shape(data)[0]

        results = []
        for i in range(batch_size):
            image = data[i]
            image_out = self._anisotropic_diffusion_single(image, niter, lmbda, rect, eps)
            results.append(image_out)

        result = ops.stack(results, axis=0)

        if not self.with_batch_dim:
            result = ops.squeeze(result, axis=0)

        return {self.output_key: result}

    def _anisotropic_diffusion_single(self, image, niter, lmbda, rect, eps):
        """Apply anisotropic diffusion to a single image (2D)."""
        image = ops.exp(image)
        M, N = image.shape

        for _ in range(niter):
            iN = ops.concatenate([image[1:], ops.zeros((1, N), dtype=image.dtype)], axis=0)
            iS = ops.concatenate([ops.zeros((1, N), dtype=image.dtype), image[:-1]], axis=0)
            jW = ops.concatenate([image[:, 1:], ops.zeros((M, 1), dtype=image.dtype)], axis=1)
            jE = ops.concatenate([ops.zeros((M, 1), dtype=image.dtype), image[:, :-1]], axis=1)

            if rect is not None:
                x1, y1, x2, y2 = rect
                imageuniform = image[x1:x2, y1:y2]
                q0_squared = (ops.std(imageuniform) / (ops.mean(imageuniform) + eps)) ** 2

            dN = iN - image
            dS = iS - image
            dW = jW - image
            dE = jE - image

            G2 = (dN**2 + dS**2 + dW**2 + dE**2) / (image**2 + eps)
            L = (dN + dS + dW + dE) / (image + eps)
            num = (0.5 * G2) - ((1 / 16) * (L**2))
            den = (1 + ((1 / 4) * L)) ** 2
            q_squared = num / (den + eps)

            if rect is not None:
                den = (q_squared - q0_squared) / (q0_squared * (1 + q0_squared) + eps)
            c = 1.0 / (1 + den)
            cS = ops.concatenate([ops.zeros((1, N), dtype=image.dtype), c[:-1]], axis=0)
            cE = ops.concatenate([ops.zeros((M, 1), dtype=image.dtype), c[:, :-1]], axis=1)

            D = (cS * dS) + (c * dN) + (cE * dE) + (c * dW)
            image = image + (lmbda / 4) * D

        result = ops.log(image)
        return result


@ops_registry("channels_to_complex")
class ChannelsToComplex(Operation):
    def call(self, **kwargs):
        data = kwargs[self.key]
        output = channels_to_complex(data)
        return {self.output_key: output}


@ops_registry("complex_to_channels")
class ComplexToChannels(Operation):
    def __init__(self, axis=-1, **kwargs):
        super().__init__(**kwargs)
        self.axis = axis

    def call(self, **kwargs):
        data = kwargs[self.key]
        output = complex_to_channels(data, axis=self.axis)
        return {self.output_key: output}


def demodulate_not_jitable(
    rf_data,
    sampling_frequency=None,
    center_frequency=None,
    bandwidth=None,
    filter_coeff=None,
):
    """Demodulates an RF signal to complex base-band (IQ).

    Demodulates the radiofrequency (RF) bandpass signals and returns the
    Inphase/Quadrature (I/Q) components. IQ is a complex whose real (imaginary)
    part contains the in-phase (quadrature) component.

    This function operates (i.e. demodulates) on the RF signal over the
    (fast-) time axis which is assumed to be the last axis.

    Args:
        rf_data (ndarray): real valued input array of size [..., n_ax, n_el].
            second to last axis is fast-time axis.
        sampling_frequency (float): the sampling frequency of the RF signals (in Hz).
            Only not necessary when filter_coeff is provided.
        center_frequency (float, optional): represents the center frequency (in Hz).
            Defaults to None.
        bandwidth (float, optional): Bandwidth of RF signal in % of center
            frequency. Defaults to None.
            The bandwidth in % is defined by:
            B = Bandwidth_in_% = Bandwidth_in_Hz*(100/center_frequency).
            The cutoff frequency:
            Wn = Bandwidth_in_Hz/sampling_frequency, i.e:
            Wn = B*(center_frequency/100)/sampling_frequency.
        filter_coeff (list, optional): (b, a), numerator and denominator coefficients
            of FIR filter for quadratic band pass filter. All other parameters are ignored
            if filter_coeff are provided. Instead the given filter_coeff is directly used.
            If not provided, a filter is derived from the other params (sampling_frequency,
            center_frequency, bandwidth).
            see https://docs.scipy.org/doc/scipy/reference/generated/scipy.signal.lfilter.html

    Returns:
        iq_data (ndarray): complex valued base-band signal.

    """
    rf_data = ops.convert_to_numpy(rf_data)
    assert np.isreal(rf_data).all(), f"RF must contain real RF signals, got {rf_data.dtype}"

    input_shape = rf_data.shape
    n_dim = len(input_shape)
    if n_dim > 2:
        *_, n_ax, n_el = input_shape
    else:
        n_ax, n_el = input_shape

    if filter_coeff is None:
        assert sampling_frequency is not None, "provide sampling_frequency when no filter is given."
        # Time vector
        t = np.arange(n_ax) / sampling_frequency
        t0 = 0
        t = t + t0

        # Estimate center frequency
        if center_frequency is None:
            # Keep a maximum of 100 randomly selected scanlines
            idx = np.arange(n_el)
            if n_el > 100:
                idx = np.random.permutation(idx)[:100]
            # Power Spectrum
            P = np.sum(
                np.abs(np.fft.fft(np.take(rf_data, idx, axis=-1), axis=-2)) ** 2,
                axis=-1,
            )
            P = P[: n_ax // 2]
            # Carrier frequency
            idx = np.sum(np.arange(n_ax // 2) * P) / np.sum(P)
            center_frequency = idx * sampling_frequency / n_ax

        # Normalized cut-off frequency
        if bandwidth is None:
            Wn = min(2 * center_frequency / sampling_frequency, 0.5)
            bandwidth = center_frequency * Wn
        else:
            assert np.isscalar(bandwidth), "The signal bandwidth (in %) must be a scalar."
            assert (bandwidth > 0) & (bandwidth <= 200), (
                "The signal bandwidth (in %) must be within the interval of ]0,200]."
            )
            # bandwidth in Hz
            bandwidth = center_frequency * bandwidth / 100
            Wn = bandwidth / sampling_frequency
        assert (Wn > 0) & (Wn <= 1), (
            "The normalized cutoff frequency is not within the interval of (0,1). "
            "Check the input parameters!"
        )

        # Down-mixing of the RF signals
        carrier = np.exp(-1j * 2 * np.pi * center_frequency * t)
        # add the singleton dimensions
        carrier = np.reshape(carrier, (*[1] * (n_dim - 2), n_ax, 1))
        iq_data = rf_data * carrier

        # Low-pass filter
        N = 5
        b, a = scipy.signal.butter(N, Wn, "low")

        # factor 2: to preserve the envelope amplitude
        iq_data = scipy.signal.filtfilt(b, a, iq_data, axis=-2) * 2

        # Display a warning message if harmful aliasing is suspected
        # the RF signal is undersampled
        if sampling_frequency < (2 * center_frequency + bandwidth):
            # lower and higher frequencies of the bandpass signal
            fL = center_frequency - bandwidth / 2
            fH = center_frequency + bandwidth / 2
            n = fH // (fH - fL)
            harmless_aliasing = any(
                (2 * fH / np.arange(1, n) <= sampling_frequency)
                & (sampling_frequency <= 2 * fL / np.arange(1, n))
            )
            if not harmless_aliasing:
                log.warning(
                    "rf2iq:harmful_aliasing Harmful aliasing is present: the aliases"
                    " are not mutually exclusive!"
                )
    else:
        b, a = filter_coeff
        iq_data = scipy.signal.lfilter(b, a, rf_data, axis=-2) * 2

    return iq_data


def upmix(iq_data, sampling_frequency, center_frequency, upsampling_rate=6):
    """Upsamples and upmixes complex base-band signals (IQ) to RF.

    Args:
        iq_data (ndarray): complex valued input array of size [..., n_ax, n_el]. second
            to last axis is fast-time axis.
        sampling_frequency (float): the sampling frequency of the input IQ signal (in Hz).
            resulting sampling_frequency of RF data is upsampling_rate times higher.
        center_frequency (float, optional): represents the center frequency (in Hz).

    Returns:
        rf_data (ndarray): output real valued rf data.
    """
    assert iq_data.dtype in [
        "complex64",
        "complex128",
    ], "IQ must contain all complex signals."

    input_shape = iq_data.shape
    n_dim = len(input_shape)
    if n_dim > 2:
        *_, n_ax, _ = input_shape
    else:
        n_ax, _ = input_shape

    # Time vector
    n_ax_up = n_ax * upsampling_rate
    sampling_frequency_up = sampling_frequency * upsampling_rate

    t = ops.arange(n_ax_up, dtype="float32") / sampling_frequency_up
    t0 = 0
    t = t + t0

    iq_data_upsampled = resample(
        iq_data,
        n_samples=n_ax_up,
        axis=-2,
        order=1,
    )

    # Up-mixing of the IQ signals
    t = ops.cast(t, dtype="complex64")
    center_frequency = ops.cast(center_frequency, dtype="complex64")
    carrier = ops.exp(1j * 2 * np.pi * center_frequency * t)
    carrier = ops.reshape(carrier, (*[1] * (n_dim - 2), n_ax_up, 1))

    rf_data = iq_data_upsampled * carrier
    rf_data = ops.real(rf_data) * ops.sqrt(2)

    return ops.cast(rf_data, "float32")


def get_band_pass_filter(num_taps, sampling_frequency, f1, f2):
    """Band pass filter

    Args:
        num_taps (int): number of taps in filter.
        sampling_frequency (float): sample frequency in Hz.
        f1 (float): cutoff frequency in Hz of left band edge.
        f2 (float): cutoff frequency in Hz of right band edge.

    Returns:
        ndarray: band pass filter
    """
    bpf = scipy.signal.firwin(num_taps, [f1, f2], pass_zero=False, fs=sampling_frequency)
    return bpf


def get_low_pass_iq_filter(num_taps, sampling_frequency, f, bw):
    """Design complex low-pass filter.

    The filter is a low-pass FIR filter modulated to the center frequency.

    Args:
        num_taps (int): number of taps in filter.
        sampling_frequency (float): sample frequency.
        f (float): center frequency.
        bw (float): bandwidth in Hz.

    Raises:
        ValueError: if cutoff frequency (bw / 2) is not within (0, sampling_frequency / 2)

    Returns:
        ndarray: Complex-valued low-pass filter
    """
    cutoff = bw / 2
    if not (0 < cutoff < sampling_frequency / 2):
        raise ValueError(
            f"Cutoff frequency must be within (0, sampling_frequency / 2), "
            f"got {cutoff} Hz, must be within (0, {sampling_frequency / 2}) Hz"
        )
    # Design real-valued low-pass filter
    lpf = scipy.signal.firwin(num_taps, cutoff, pass_zero=True, fs=sampling_frequency)
    # Modulate to center frequency to make it complex
    time_points = np.arange(num_taps) / sampling_frequency
    lpf_complex = lpf * np.exp(1j * 2 * np.pi * f * time_points)
    return lpf_complex


def complex_to_channels(complex_data, axis=-1):
    """Unroll complex data to separate channels.

    Args:
        complex_data (complex ndarray): complex input data.
        axis (int, optional): on which axis to extend. Defaults to -1.

    Returns:
        ndarray: real array with real and imaginary components
            unrolled over two channels at axis.
    """
    # assert ops.iscomplex(complex_data).any()
    q_data = ops.imag(complex_data)
    i_data = ops.real(complex_data)

    i_data = ops.expand_dims(i_data, axis=axis)
    q_data = ops.expand_dims(q_data, axis=axis)

    iq_data = ops.concatenate((i_data, q_data), axis=axis)
    return iq_data


def channels_to_complex(data):
    """Convert array with real and imaginary components at
    different channels to complex data array.

    Args:
        data (ndarray): input data, with at 0 index of axis
            real component and 1 index of axis the imaginary.

    Returns:
        ndarray: complex array with real and imaginary components.
    """
    assert data.shape[-1] == 2, "Data must have two channels."
    data = ops.cast(data, "complex64")
    return data[..., 0] + 1j * data[..., 1]


def hilbert(x, N: int = None, axis=-1):
    """Manual implementation of the Hilbert transform function. The function
    returns the analytical signal.

    Operated in the Fourier domain.

    Note:
        THIS IS NOT THE MATHEMATICAL THE HILBERT TRANSFORM as you will find it on
        wikipedia, but computes the analytical signal. The implementation reproduces
        the behavior of the `scipy.signal.hilbert` function.

    Args:
        x (ndarray): input data of any shape.
        N (int, optional): number of points in the FFT. Defaults to None.
        axis (int, optional): axis to operate on. Defaults to -1.
    Returns:
        x (ndarray): complex iq data of any shape.k

    """
    input_shape = x.shape
    n_dim = len(input_shape)

    n_ax = input_shape[axis]

    if axis < 0:
        axis = n_dim + axis

    if N is not None:
        if N < n_ax:
            raise ValueError("N must be greater or equal to n_ax.")
        # only pad along the axis, use manual padding
        pad = N - n_ax
        zeros = ops.zeros(
            input_shape[:axis] + (pad,) + input_shape[axis + 1 :],
        )

        x = ops.concatenate((x, zeros), axis=axis)
    else:
        N = n_ax

    # Create filter to zero out negative frequencies
    h = np.zeros(N)
    if N % 2 == 0:
        h[0] = h[N // 2] = 1
        h[1 : N // 2] = 2
    else:
        h[0] = 1
        h[1 : (N + 1) // 2] = 2

    idx = list(range(n_dim))
    # make sure axis gets to the end for fft (operates on last axis)
    idx.remove(axis)
    idx.append(axis)
    x = ops.transpose(x, idx)

    if x.ndim > 1:
        ind = [np.newaxis] * x.ndim
        ind[-1] = slice(None)
        h = h[tuple(ind)]

    h = ops.convert_to_tensor(h)
    h = ops.cast(h, "complex64")
    h = h + 1j * ops.zeros_like(h)

    Xf_r, Xf_i = ops.fft((x, ops.zeros_like(x)))

    Xf_r = ops.cast(Xf_r, "complex64")
    Xf_i = ops.cast(Xf_i, "complex64")

    Xf = Xf_r + 1j * Xf_i
    Xf = Xf * h

    # x = np.fft.ifft(Xf)
    # do manual ifft using fft
    Xf_r = ops.real(Xf)
    Xf_i = ops.imag(Xf)
    Xf_r_inv, Xf_i_inv = ops.fft((Xf_r, -Xf_i))

    Xf_i_inv = ops.cast(Xf_i_inv, "complex64")
    Xf_r_inv = ops.cast(Xf_r_inv, "complex64")

    x = Xf_r_inv / N
    x = x + 1j * (-Xf_i_inv / N)

    # switch back to original shape
    idx = list(range(n_dim))
    idx.insert(axis, idx.pop(-1))
    x = ops.transpose(x, idx)
    return x


def demodulate(data, center_frequency, sampling_frequency, axis=-3):
    """Demodulates the input data to baseband. The function computes the analytical
    signal (the signal with negative frequencies removed) and then shifts the spectrum
    of the signal to baseband by multiplying with a complex exponential. Where the
    spectrum was centered around `center_frequency` before, it is now centered around
    0 Hz. The baseband IQ data are complex-valued. The real and imaginary parts
    are stored in two real-valued channels.

    Args:
        data (ops.Tensor): The input data to demodulate of shape `(..., axis, ..., 1)`.
        center_frequency (float): The center frequency of the signal.
        sampling_frequency (float): The sampling frequency of the signal.
        axis (int, optional): The axis along which to demodulate. Defaults to -3.

    Returns:
        ops.Tensor: The demodulated IQ data of shape `(..., axis, ..., 2)`.
    """
    # Compute the analytical signal
    analytical_signal = hilbert(data, axis=axis)

    # Define frequency indices
    frequency_indices = ops.arange(analytical_signal.shape[axis])

    # Expand the frequency indices to match the shape of the RF data
    indexing = [None] * data.ndim
    indexing[axis] = slice(None)
    indexing = tuple(indexing)
    frequency_indices_shaped_like_rf = frequency_indices[indexing]

    # Cast to complex64
    center_frequency = ops.cast(center_frequency, dtype="complex64")
    sampling_frequency = ops.cast(sampling_frequency, dtype="complex64")
    frequency_indices_shaped_like_rf = ops.cast(frequency_indices_shaped_like_rf, dtype="complex64")

    # Shift to baseband
    phasor_exponent = (
        -1j * 2 * np.pi * center_frequency * frequency_indices_shaped_like_rf / sampling_frequency
    )
    iq_data_signal_complex = analytical_signal * ops.exp(phasor_exponent)

    # Split the complex signal into two channels
    iq_data_two_channel = complex_to_channels(ops.squeeze(iq_data_signal_complex, axis=-1))

    return iq_data_two_channel


def compute_t_peak(waveforms, center_frequency, waveform_sampling_frequency=250e6):
    """Compute the time of the peak of the waveform.

    Args:
        waveforms (ndarray): The waveform of shape (n_waveforms, n_samples).
        waveform_sampling_frequency (float): The sampling frequency of the waveform in Hz.

    Returns:
        ndarray: The time to peak for each waveform in seconds.
    """
    n_waveforms, n_samples = waveforms.shape
    if n_waveforms == 0 or n_samples == 0:
        return 0.0

    waveforms_iq_complex_channels = demodulate(
        waveforms[..., None], center_frequency, waveform_sampling_frequency, axis=-1
    )
    waveforms_iq_complex = channels_to_complex(waveforms_iq_complex_channels)
    envelope = ops.abs(waveforms_iq_complex)
    peak_idx = ops.argmax(envelope, axis=-1)
    t_peak = peak_idx / waveform_sampling_frequency
    return t_peak<|MERGE_RESOLUTION|>--- conflicted
+++ resolved
@@ -1601,17 +1601,14 @@
             "tx_apodizations": tx_apodizations,
             "sound_speed": sound_speed,
             "probe_geometry": probe_geometry,
-<<<<<<< HEAD
-            "t_peak": t_peak,
-            "tx_waveform_indices": tx_waveform_indices,
-=======
             "initial_times": initial_times,
             "sampling_frequency": sampling_frequency,
             "demodulation_frequency": demodulation_frequency,
             "f_number": f_number,
             "polar_angles": polar_angles,
             "focus_distances": focus_distances,
->>>>>>> 69b8793f
+            "t_peak": t_peak,
+            "tx_waveform_indices": tx_waveform_indices,
             "apply_lens_correction": apply_lens_correction,
             "lens_thickness": lens_thickness,
             "lens_sound_speed": lens_sound_speed,
