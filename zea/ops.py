--- conflicted
+++ resolved
@@ -931,11 +931,7 @@
             config_dict.update(config.to_tensor(keep_as_is=self.static_params))
 
         # Convert all kwargs to tensors
-<<<<<<< HEAD
         tensor_kwargs = dict_to_tensor(kwargs, keep_as_is=self.static_params)
-=======
-        tensor_kwargs = dict_to_tensor(kwargs)
->>>>>>> 3341ce72
 
         # combine probe, scan, config and kwargs
         # explicitly so we know which keys overwrite which
@@ -1188,26 +1184,16 @@
 
     @property
     def valid_keys(self) -> set:
-<<<<<<< HEAD
-        """Get a set of valid keys for the pipeline."""
-        return super().valid_keys.union({"flatgrid", "flat_pfield", "n_x", "n_z", "rx_apo"})
-=======
         """Get a set of valid keys for the pipeline. Adds the parameters that PatchedGrid itself
         operates on (even if not used by operations inside it)."""
-        return super().valid_keys.union({"flatgrid", "flat_pfield", "Nx", "Nz"})
->>>>>>> 3341ce72
+        return super().valid_keys.union({"flatgrid", "flat_pfield", "n_x", "n_z", "rx_apo"})
 
     def call_item(self, inputs):
         """Process data in patches."""
         # Extract necessary parameters
         # make sure to add those as valid keys above!
-<<<<<<< HEAD
         n_x = inputs["n_x"]
         n_z = inputs["n_z"]
-=======
-        Nx = inputs["Nx"]
-        Nz = inputs["Nz"]
->>>>>>> 3341ce72
         flatgrid = inputs.pop("flatgrid")
 
         # TODO: maybe using n_tx and n_el from kwargs is better but these are tensors now
