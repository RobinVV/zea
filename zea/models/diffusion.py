--- conflicted
+++ resolved
@@ -850,22 +850,8 @@
         return measurement_error, (pred_noises, pred_images)
 
     def __call__(self, noisy_images, **kwargs):
-<<<<<<< HEAD
-        """Call the gradient function.
-
-        Returns a function with the following signature:
-            (
-                noisy_images,
-                measurements,
-                noise_rates,
-                signal_rates,
-                omega,
-                **operator_kwargs,
-            ) -> gradients, (error, (pred_noises, pred_images))
-=======
         """
         Call the gradient function.
->>>>>>> 1cd669f8
 
         Args:
             noisy_images: Noisy images.
