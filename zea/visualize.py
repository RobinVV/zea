--- conflicted
+++ resolved
@@ -585,18 +585,11 @@
 
     Args:
         image (np.ndarray): The input image to be padded and/or cropped.
-<<<<<<< HEAD
-        extent (tuple): The current extent of the image in the format
-            (x_min, x_max, z_min, z_max).
-        target_extent (tuple): The target extent to match in the format
-            (target_x_min, target_x_max, target_z_min, target_z_max).
-=======
             Only 2D images are supported. Image shape must be (Nz, Nx).
         extent (tuple): The current extent of the image in the format
             (x_min, x_max, z_min, z_max).
         target_extent (tuple): The target extent to match in the format
             (x_min, x_max, z_min, z_max).
->>>>>>> cde3035e
 
     Returns:
         np.ndarray: The padded and/or cropped image.
@@ -604,21 +597,12 @@
     x_min, x_max, z_min, z_max = extent
     target_x_min, target_x_max, target_z_min, target_z_max = target_extent
 
-<<<<<<< HEAD
-    pixel_per_mm = np.array(image.shape) / np.array([x_max - x_min, z_max - z_min])
-
-    pixels_to_add_left = int((x_min - target_x_min) * pixel_per_mm[0])
-    pixels_to_add_right = int((target_x_max - x_max) * pixel_per_mm[0])
-    pixels_to_add_top = int((z_min - target_z_min) * pixel_per_mm[1])
-    pixels_to_add_bottom = int((target_z_max - z_max) * pixel_per_mm[1])
-=======
     pixel_per_mm = np.array(image.shape) / np.array([z_max - z_min, x_max - x_min])
 
     pixels_to_add_left = int((x_min - target_x_min) * pixel_per_mm[1])
     pixels_to_add_right = int((target_x_max - x_max) * pixel_per_mm[1])
     pixels_to_add_top = int((z_min - target_z_min) * pixel_per_mm[0])
     pixels_to_add_bottom = int((target_z_max - z_max) * pixel_per_mm[0])
->>>>>>> cde3035e
 
     # crop if negative, pad if positive
     pixels_to_crop_left = max(0, -pixels_to_add_left)
@@ -637,10 +621,7 @@
         pixels_to_crop_left,
         pixels_to_crop_bottom,
         pixels_to_crop_right,
-<<<<<<< HEAD
-=======
         data_format="channels_last",
->>>>>>> cde3035e
     )[..., 0]
 
     # Pad the image
