"""
Functions to write and validate datasets in the USBMD format.
"""
import logging
from pathlib import Path
import numpy as np
import h5py
from usbmd.scan import Scan
from usbmd.probes import get_probe, Probe

def generate_example_dataset(path, add_optional_fields=False):
    """Generates an example dataset that contains all the necessary fields.
    Note: This dataset does not contain actual data, but is filled with random
    values.

    Args:
        path (str): The path to write the dataset to.
        add_optional_fields (bool, optional): Whether to add optional fields to
            the dataset. Defaults to False.

    Returns:
        (h5py.File): The example dataset.
    """

    n_ax = 2048
    n_el = 128
    n_tx = 8
    n_ch = 1
    n_frames = 2

    raw_data = np.ones((n_frames, n_tx, n_el, n_ax, n_ch))

    t0_delays = np.zeros((n_tx, n_el), dtype=np.float32)
    tx_apodizations = np.zeros((n_tx, n_el), dtype=np.float32)
    probe_geometry = np.zeros((n_el, 3), dtype=np.float32)
    probe_geometry[:, 0] = np.linspace(-0.02, 0.02, n_el)

    if add_optional_fields:
        focus_distances = np.zeros((n_tx,), dtype=np.float32)
        tx_apodizations = np.zeros((n_tx, n_el), dtype=np.float32)
        polar_angles = np.zeros((n_tx,), dtype=np.float32)
        azimuth_angles = np.zeros((n_tx,), dtype=np.float32)
    else:
        focus_distances = None
        tx_apodizations = None
        polar_angles = None
        azimuth_angles = None

    generate_usbmd_dataset(path,
                           raw_data=raw_data,
                           probe_geometry=probe_geometry,
                           sampling_frequency=40e6,
                           center_frequency=7e6,
                           initial_times=np.zeros((n_tx,)),
                           t0_delays=t0_delays,
                           sound_speed=1540,
                           tx_apodizations=tx_apodizations,
                           probe_name='example_probe',
                           focus_distances=focus_distances,
                           polar_angles=polar_angles,
                           azimuth_angles=azimuth_angles)

def generate_usbmd_dataset(path, raw_data, probe_geometry, sampling_frequency,
                           center_frequency, initial_times, t0_delays,
                           sound_speed, probe_name,
                           description='No description was supplied',
                           focus_distances=None, polar_angles=None,
                           azimuth_angles=None, tx_apodizations=None):
    """Generates a dataset in the USBMD format.

    Args:
        path (str): The path to write the dataset to.
        raw_data (np.ndarray): The raw data of the ultrasound measurement of
            shape (n_frames, n_tx, n_el, n_ax, n_ch).
        add_optional_fields (bool, optional): Whether to add optional fields to
            the dataset. Defaults to False.

    Returns:
        (h5py.File): The example dataset.
    """

    dataset = h5py.File(path, 'w')

    dataset.attrs['probe'] = probe_name
    dataset.attrs['description'] = description

    def add_dataset(group, name, data, description, unit):
        """Adds a dataset to the given group with a description and unit."""
        dataset = group.create_dataset(name, data=data)
        dataset.attrs['description'] = description
        dataset.attrs['unit'] = unit

    n_frames = raw_data.shape[0]
    n_tx = raw_data.shape[1]
    n_el = raw_data.shape[2]
    n_ax = raw_data.shape[3]
    n_ch = raw_data.shape[4]

    # Write data group
    data_group = dataset.create_group('data')
    data_group.attrs['description'] = 'This group contains the data.'
    data_shape = (n_frames, n_tx, n_el, n_ax, n_ch)
    assert raw_data.shape == data_shape, \
        f'The raw_data has the wrong shape. Expected {data_shape}, ' \
        f'got {raw_data.shape}.'

    add_dataset(group=data_group,
                name='raw_data',
                data=raw_data.astype(np.float32),
                description='The raw_data of shape (n_frames, n_tx, n_el, n_ax, n_ch).',
                unit='unitless')

    # Write scan group
    scan_group = dataset.create_group('scan')
    scan_group.attrs['description'] = ('This group contains the scan '
                                       'parameters.')

    add_dataset(group=scan_group,
                name='n_ax',
                data=n_ax,
                description='The number of axial samples.',
                unit='unitless')

    add_dataset(group=scan_group,
                name='n_el',
                data=n_el,
                description='The number of elements in the probe.',
                unit='unitless')

    add_dataset(group=scan_group,
                name='n_tx',
                data=n_tx,
                description='The number of transmits per frame.',
                unit='unitless')

    add_dataset(group=scan_group,
                name='n_frames',
                data=n_frames,
                description='The number of frames.',
                unit='unitless')

    add_dataset(group=scan_group,
                name='sound_speed',
                data=sound_speed,
                description='The speed of sound in m/s',
                unit='m/s')

    add_dataset(group=scan_group,
                name='probe_geometry',
                data=probe_geometry,
                description='The probe geometry of shape (n_el, 3).',
                unit='m')

    add_dataset(group=scan_group,
                name='sampling_frequency',
                data=sampling_frequency,
                description='The sampling frequency in Hz.',
                unit='Hz')

    add_dataset(group=scan_group,
                name='center_frequency',
                data=center_frequency,
                description='The center frequency in Hz.',
                unit='Hz')

    add_dataset(group=scan_group,
                name='initial_times',
                data=initial_times,
                description='The times when the A/D converter starts sampling '
                'in seconds of shape (n_tx,). This is the time between the '
                'first element firing and the first recorded sample.',
                unit='s')

    add_dataset(group=scan_group,
                name='t0_delays',
                data=t0_delays,
                description='The t0_delays of shape (n_tx, n_el).',
                unit='s')

    if tx_apodizations is not None:
        add_dataset(group=scan_group,
                    name='tx_apodizations',
                    data=tx_apodizations,
                    description='The transmit delays for each element defining the'
                    ' wavefront in seconds of shape (n_tx, n_elem). This is'
                    ' the time at which each element fires shifted such that'
                    ' the first element fires at t=0.',
                    unit='unitless')

    if focus_distances is not None:
        add_dataset(group=scan_group,
                    name='focus_distances',
                    data=focus_distances,
                    description='The transmit focus distances in meters of '
                    'shape (n_tx,). For planewaves this is set to 0.',
                    unit='m')

    if polar_angles is not None:
        add_dataset(group=scan_group,
                    name='polar_angles',
                    data=polar_angles,
                    description='The polar angles of the transmit beams in '
                    'radians of shape (n_tx,).',
                    unit='rad')

    if azimuth_angles is not None:
        add_dataset(group=scan_group,
                    name='azimuth_angles',
                    data=azimuth_angles,
                    description='The azimuthal angles of the transmit beams '
                    'in radians of shape (n_tx,).',
                    unit='rad')

    dataset.close()
    validate_dataset(path)

def validate_dataset(path):
    """Reads the hdf5 dataset at the given path and validates its structure.

    Args:
        path (str, pathlike): The path to the hdf5 dataset.


    """
    dataset = h5py.File(path, 'r')

    def check_key(dataset, key):
        assert key in dataset.keys(), \
            f'The dataset does not contain the key {key}.'

    # Validate the root group
    check_key(dataset, 'data')
    check_key(dataset, 'scan')

    # validate the scan group
    check_key(dataset['scan'], 'n_ax')
    check_key(dataset['scan'], 'n_el')
    check_key(dataset['scan'], 'n_tx')
    check_key(dataset['scan'], 'probe_geometry')
    check_key(dataset['scan'], 'sampling_frequency')
    check_key(dataset['scan'], 'center_frequency')
    check_key(dataset['scan'], 't0_delays')

    # validate the data group
    allowed_data_keys = [
        'raw_data',
        'aligned_data',
        'beamformed_data',
        'envelope_data',
        'image',
        'image_sc']# TODO: Add initial_times?
    for key in dataset['data'].keys():
        assert key in allowed_data_keys, \
            'The data group contains an unexpected key.'

        # Validate data shape
        data_shape = dataset['data'][key].shape
        if key == 'raw_data':
            assert len(data_shape) == 5, \
                'The raw_data group does not have a shape of length 5.'
            assert data_shape[1] == dataset['scan']['n_tx'][()], \
                'n_tx does not match the second dimension of raw_data.'
            assert data_shape[2] == dataset['scan']['n_el'][()], \
                'n_el does not match the third dimension of raw_data.'
            assert data_shape[3] == dataset['scan']['n_ax'][()], \
                'n_ax does not match the fourth dimension of raw_data.'
            assert data_shape[4] in (1, 2), \
                'The fifth dimension of raw_data is not 1 or 2.'

        elif key == 'aligned_data':
            logging.warning('No validation has been defined for aligned data.')
        elif key == 'beamformed_data':
            logging.warning('No validation has been defined for beamformed data.')
        elif key == 'envelope_data':
            logging.warning('No validation has been defined for envelope '
                            'data.')
        elif key == 'image':
            logging.warning('No validation has been defined for image data.')
        elif key == 'image_sc':
            logging.warning('No validation has been defined for image_sc '
                            'data.')

    required_scan_keys = [
        'n_ax',
        'n_el',
        'n_tx',
        'n_frames',
        'probe_geometry',
        'sampling_frequency',
        'center_frequency']

    # Ensure that all required keys are present
    for required_key in required_scan_keys:
        assert required_key in dataset['scan'].keys(), \
            ('The scan group does not contain the required key '
             f'{required_key}.')

    # Ensure that all keys have the correct shape
    for key in dataset['scan'].keys():
        if key == 'probe_geometry':
            correct_shape = (dataset['scan']['n_el'][()], 3)
            assert dataset['scan'][key].shape == correct_shape,\
                'The probe_geometry does not have the correct shape.'

        elif key == 't0_delays':
            correct_shape = (dataset['scan']['n_tx'][()],
                             dataset['scan']['n_el'][()])
            assert dataset['scan'][key].shape == correct_shape,\
                'The t0_delays does not have the correct shape.'

        elif key == 'tx_apodizations':
            correct_shape = (dataset['scan']['n_tx'][()],
                             dataset['scan']['n_el'][()])
            assert dataset['scan'][key].shape == correct_shape,\
                'The tx_apodizations does not have the correct shape.'

        elif key == 'focus_distances':
            correct_shape = (dataset['scan']['n_tx'][()],)
            assert dataset['scan'][key].shape == correct_shape,\
                'The focus_distances does not have the correct shape.'

        elif key == 'polar_angles':
            correct_shape = (dataset['scan']['n_tx'][()],)
            assert dataset['scan'][key].shape == correct_shape,\
                'The polar_angles does not have the correct shape.'

        elif key == 'azimuth_angles':
            correct_shape = (dataset['scan']['n_tx'][()],)
            assert dataset['scan'][key].shape == correct_shape,\
                'The azimuthal_angles does not have the correct shape.'

        elif key == 'initial_times':
            correct_shape = (dataset['scan']['n_tx'][()],)
            assert dataset['scan'][key].shape == correct_shape,\
                'The initial_times does not have the correct shape.'

        elif key in ('sampling_frequency', 'center_frequency', 'n_frames',
                     'n_tx', 'n_el', 'n_ax', 'sound_speed'):
            assert dataset['scan'][key].size == 1, \
                f'{key} does not have the correct shape.'

        else:
            logging.warning('No validation has been defined for %s.', key)

    assert_unit_and_description_present(dataset)

def assert_unit_and_description_present(hdf5_file, _prefix=''):
    """Checks that all datasets have a unit and description attribute.

    Args:
        hdf5_file (h5py.File): The hdf5 file to check.

    Raises:
        AssertionError: If a dataset does not have a unit or description
            attribute.
    """
    for key in hdf5_file.keys():
        if isinstance(hdf5_file[key], h5py.Group):
            assert_unit_and_description_present(hdf5_file[key],
                                               _prefix=_prefix+key+'/')
        else:
            assert 'unit' in hdf5_file[key].attrs.keys(), \
                f'The dataset {_prefix}/{key} does not have a unit attribute.'
            assert 'description' in hdf5_file[key].attrs.keys(), \
                f'The dataset {_prefix}/{key} does not have a description attribute.'

def load_usbmd_file(path, frames=None, data_type='raw_data'):
    """Loads a hdf5 file in the USBMD format and returns the data together with
    a scan object containing the parameters of the acquisition and a probe
    object containing the parameters of the probe.

    Args:
        path (str, pathlike): The path to the hdf5 file.
        frames (tuple, list, optional): The frames to load. Defaults to None in which
            case all frames are loaded.
        data_type (str, optional): The type of data to load. Defaults to
            'raw_data'. Other options are 'aligned_data', 'beamformed_data',
            'envelope_data', 'image' and 'image_sc'.

    Returns:
        (np.ndarray): The raw data of shape (n_frames, n_tx, n_el, n_ax, n_ch).
        (Scan): A scan object containing the parameters of the acquisition.
        (Probe): A probe object containing the parameters of the probe.
    """

    assert isinstance(path, (str, Path)), \
        'The path must be a string or a pathlib.Path object.'

    assert isinstance(frames, (tuple, list, type(None))), \
        'The frames must be a tuple, list or None.'

    if frames is not None:
        # Assert that all frames are integers
        assert all(isinstance(frame, int) for frame in frames), \
            'All frames must be integers.'

    assert data_type in ('raw_data', 'aligned_data', 'beamformed_data',
                         'envelope_data', 'image', 'image_sc'), \
            'The data_type must be one of raw_data, aligned_data, '\
            'beamformed_data, envelope_data, image or image_sc.'

    with h5py.File(path, 'r') as hdf5_file:
        # data = hdf5_file['data']['raw_data'][:]
        # scan = Scan(hdf5_file['scan'])

        # Define the probe
        probe_name = hdf5_file.attrs['probe']
        ele_pos = hdf5_file['scan']['probe_geometry'][:]

        # Try to load a known probe type. If this fails, use a generic probe
        # instead, but warn the user.
        try:
            probe = get_probe(probe_name)
        except NotImplementedError:

            logging.warning('The probe %s is not implemented. Using a '
                            'generic probe instead.', probe_name)

            probe = Probe(ele_pos=ele_pos)

        # Verify that the probe geometry matches the probe geometry in the
        # dataset
        if not np.allclose(ele_pos, probe.ele_pos):
            probe.ele_pos = ele_pos
            logging.warning('The probe geometry in the data file does not '
                            'match the probe geometry of the probe. The probe '
                            'geometry has been updated to match the data file.'
                            )

        # Define the scan
        n_ax = int(hdf5_file['scan']['n_ax'][()])
        c = hdf5_file['scan']['sound_speed'][()]
        fs = hdf5_file['scan']['sampling_frequency'][()]
        fc = hdf5_file['scan']['center_frequency'][()]

        # Compute the depth of the scan from the number of axial samples
        depth = n_ax / fs * c / 2

        # Set the scan limits to the limits of the probe and the depth of the
        # scan
        x0, x1 = ele_pos[0, 0], ele_pos[-1, 0]
        z0, z1 = 0, depth

        n_tx = int(hdf5_file['scan']['n_tx'][()])
        t0_delays = hdf5_file['scan']['t0_delays'][:]
        initial_times = hdf5_file['scan']['initial_times'][:]
        tx_apodizations = hdf5_file['scan']['tx_apodizations'][:]

        # Initialize the scan object
        scan = Scan(
<<<<<<< HEAD
            N_tx=n_tx,
            t0_delays=t0_delays,
            initial_times=initial_times,
            tx_apodizations=tx_apodizations,
=======
            N_tx=int(hdf5_file['scan']['n_tx'][()]),
>>>>>>> b9779340
            xlims=(x0, x1),
            zlims=(z0, z1),
            fc=fc,
            fs=fs,
            N_ax=n_ax,
            c=c,
            polar_angles=hdf5_file['scan']['polar_angles'][:],
            azimuth_angles=hdf5_file['scan']['azimuth_angles'][:],
            focus_distances=hdf5_file['scan']['focus_distances'][:],
        )


        # Load the desired frames from the file
        if frames is None:
            data = hdf5_file['data']['raw_data'][:]
        else:
            data = hdf5_file['data']['raw_data'][frames]

        return data, scan, probe<|MERGE_RESOLUTION|>--- conflicted
+++ resolved
@@ -448,14 +448,11 @@
 
         # Initialize the scan object
         scan = Scan(
-<<<<<<< HEAD
             N_tx=n_tx,
             t0_delays=t0_delays,
             initial_times=initial_times,
             tx_apodizations=tx_apodizations,
-=======
             N_tx=int(hdf5_file['scan']['n_tx'][()]),
->>>>>>> b9779340
             xlims=(x0, x1),
             zlims=(z0, z1),
             fc=fc,
