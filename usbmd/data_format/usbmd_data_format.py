"""
Functions to write and validate datasets in the USBMD format.
"""
import logging
from pathlib import Path

import h5py
import numpy as np

from usbmd.probes import Probe, get_probe
from usbmd.processing import _DATA_TYPES
from usbmd.scan import Scan


def generate_example_dataset(path, add_optional_fields=False):
    """Generates an example dataset that contains all the necessary fields.
    Note: This dataset does not contain actual data, but is filled with random
    values.

    Args:
        path (str): The path to write the dataset to.
        add_optional_fields (bool, optional): Whether to add optional fields to
            the dataset. Defaults to False.

    Returns:
        (h5py.File): The example dataset.
    """

    n_ax = 2048
    n_el = 128
    n_tx = 8
    n_ch = 1
    n_frames = 2

    raw_data = np.ones((n_frames, n_tx, n_el, n_ax, n_ch))

    t0_delays = np.zeros((n_tx, n_el), dtype=np.float32)
    tx_apodizations = np.zeros((n_tx, n_el), dtype=np.float32)
    probe_geometry = np.zeros((n_el, 3), dtype=np.float32)
    probe_geometry[:, 0] = np.linspace(-0.02, 0.02, n_el)

    if add_optional_fields:
        focus_distances = np.ones((n_tx,), dtype=np.float32) * np.inf
        tx_apodizations = np.zeros((n_tx, n_el), dtype=np.float32)
        polar_angles = np.zeros((n_tx,), dtype=np.float32)
        azimuth_angles = np.zeros((n_tx,), dtype=np.float32)
    else:
        focus_distances = None
        tx_apodizations = None
        polar_angles = None
        azimuth_angles = None

    generate_usbmd_dataset(
        path,
        raw_data=raw_data,
        probe_geometry=probe_geometry,
        sampling_frequency=40e6,
        center_frequency=7e6,
        initial_times=np.zeros((n_tx,)),
        t0_delays=t0_delays,
        sound_speed=1540,
        tx_apodizations=tx_apodizations,
        probe_name="example_probe",
        focus_distances=focus_distances,
        polar_angles=polar_angles,
        azimuth_angles=azimuth_angles,
    )


def generate_usbmd_dataset(
    path,
    raw_data=None,
    aligned_data=None,
    envelope_data=None,
    beamformed_data=None,
    image=None,
    image_sc=None,
    probe_geometry=None,
    sampling_frequency=None,
    center_frequency=None,
    initial_times=None,
    t0_delays=None,
    sound_speed=None,
    probe_name=None,
    description="No description was supplied",
    focus_distances=None,
    polar_angles=None,
    azimuth_angles=None,
    tx_apodizations=None,
    bandwidth_percent=None,
):
    # TODO update docstring
    """Generates a dataset in the USBMD format.

    Args:
        path (str): The path to write the dataset to.
        raw_data (np.ndarray): The raw data of the ultrasound measurement of
            shape (n_frames, n_tx, n_el, n_ax, n_ch).
        image_sc (np.ndarray): The scan converted ultrasound images to be saved
            of shape (n_frames, output_size_z, output_size_x).

    Returns:
        (h5py.File): The example dataset.
    """

    # Assertions
    assert (
        raw_data is not None
        or aligned_data is not None
        or envelope_data is not None
        or beamformed_data is not None
        or image is not None
        or image_sc is not None
    ), f"At least one of the data types {_DATA_TYPES} must be specified."

    dataset = h5py.File(path, "w")

    dataset.attrs["probe"] = probe_name
    dataset.attrs["description"] = description

    def add_dataset(group, name, data, description, unit):
        """Adds a dataset to the given group with a description and unit."""
        if data is None:
            data = 0  # TODO: replace this hack
        dataset = group.create_dataset(name, data=data)
        dataset.attrs["description"] = description
        dataset.attrs["unit"] = unit

    n_frames = raw_data.shape[0] if raw_data else image_sc.shape[0]
    # TODO: what to do if there is no raw data?
    n_tx = raw_data.shape[1] if raw_data else None
    n_el = raw_data.shape[2] if raw_data else None
    n_ax = raw_data.shape[3] if raw_data else None
    # TODO: why is this not used?
    n_ch = raw_data.shape[4] if raw_data else None

    # Write data group
    data_group = dataset.create_group("data")
    data_group.attrs["description"] = "This group contains the data."

    if raw_data is not None:
        add_dataset(
            group=data_group,
            name="raw_data",
            data=raw_data.astype(np.float32),
            description="The raw_data of shape (n_frames, n_tx, n_el, n_ax, n_ch).",
            unit="unitless",
        )
    # TODO implement the other data types
    if (
        aligned_data is not None
        or envelope_data is not None
        or beamformed_data is not None
        or image is not None
    ):
        raise NotImplementedError
    if image_sc is not None:
        add_dataset(
            group=data_group,
            name="image_sc",
            data=image_sc.astype(np.float32),
            unit="unitless",
            description=(
                "The scan converted images of shape [n_frames, output_size_z,"
                " output_size_x]"
            ),
        )

    # Write scan group
    scan_group = dataset.create_group("scan")
    scan_group.attrs["description"] = "This group contains the scan parameters."

    add_dataset(
        group=scan_group,
        name="n_ax",
        data=n_ax,
        description="The number of axial samples.",
        unit="unitless",
    )

    add_dataset(
        group=scan_group,
        name="n_el",
        data=n_el,
        description="The number of elements in the probe.",
        unit="unitless",
    )

    add_dataset(
        group=scan_group,
        name="n_tx",
        data=n_tx,
        description="The number of transmits per frame.",
        unit="unitless",
    )

    add_dataset(
        group=scan_group,
        name="n_frames",
        data=n_frames,
        description="The number of frames.",
        unit="unitless",
    )

    add_dataset(
        group=scan_group,
        name="sound_speed",
        data=sound_speed,
        description="The speed of sound in m/s",
        unit="m/s",
    )

    add_dataset(
        group=scan_group,
        name="probe_geometry",
        data=probe_geometry,
        description="The probe geometry of shape (n_el, 3).",
        unit="m",
    )

    add_dataset(
        group=scan_group,
        name="sampling_frequency",
        data=sampling_frequency,
        description="The sampling frequency in Hz.",
        unit="Hz",
    )

    add_dataset(
        group=scan_group,
        name="center_frequency",
        data=center_frequency,
        description="The center frequency in Hz.",
        unit="Hz",
    )

    add_dataset(
        group=scan_group,
        name="initial_times",
        data=initial_times if initial_times else [],
        description=(
            "The times when the A/D converter starts sampling "
            "in seconds of shape (n_tx,). This is the time between the "
            "first element firing and the first recorded sample."
        ),
        unit="s",
    )

    add_dataset(
        group=scan_group,
        name="t0_delays",
        data=t0_delays,
        description="The t0_delays of shape (n_tx, n_el).",
        unit="s",
    )

    if tx_apodizations is not None:
        add_dataset(
            group=scan_group,
            name="tx_apodizations",
            data=tx_apodizations,
            description=(
                "The transmit delays for each element defining the"
                " wavefront in seconds of shape (n_tx, n_elem). This is"
                " the time at which each element fires shifted such that"
                " the first element fires at t=0."
            ),
            unit="unitless",
        )

    if focus_distances is not None:
        add_dataset(
            group=scan_group,
            name="focus_distances",
            data=focus_distances,
            description=(
                "The transmit focus distances in meters of "
                "shape (n_tx,). For planewaves this is set to Inf."
            ),
            unit="m",
        )

    if polar_angles is not None:
        add_dataset(
            group=scan_group,
            name="polar_angles",
            data=polar_angles,
            description=(
                "The polar angles of the transmit beams in radians of shape (n_tx,)."
            ),
            unit="rad",
        )

    if azimuth_angles is not None:
        add_dataset(
            group=scan_group,
            name="azimuth_angles",
            data=azimuth_angles,
            description=(
                "The azimuthal angles of the transmit beams "
                "in radians of shape (n_tx,)."
            ),
            unit="rad",
        )

    if bandwidth_percent is not None:
        add_dataset(
            group=scan_group,
            name="bandwidth_percent",
            data=bandwidth_percent,
            description="The receive bandwidth of RF signal in "
            "percentage of center frequency.",
            unit="unitless",
        )

    dataset.close()
    validate_dataset(path)


def validate_dataset(path):
    """Reads the hdf5 dataset at the given path and validates its structure.

    Args:
        path (str, pathlike): The path to the hdf5 dataset.

    """
    dataset = h5py.File(path, "r")

    def check_key(dataset, key):
        assert key in dataset.keys(), f"The dataset does not contain the key {key}."

    # Validate the root group
    check_key(dataset, "data")

    # Check if there is only image data
    # TODO: neater way to do this, now we have to update this list
    non_image_data_types = [
        "raw_data",
        "beamformed_data",
        "aligned_data",
        "envelope_data",
    ]
    not_only_image_data = (
        len([i for i in non_image_data_types if i in dataset["data"].keys()]) > 0
    )

    # Only check scan group if there is non-image data
    if not_only_image_data:
        check_key(dataset, "scan")

        # validate the scan group
        check_key(dataset["scan"], "n_ax")
        check_key(dataset["scan"], "n_el")
        check_key(dataset["scan"], "n_tx")
        check_key(dataset["scan"], "probe_geometry")
        check_key(dataset["scan"], "sampling_frequency")
        check_key(dataset["scan"], "center_frequency")
        check_key(dataset["scan"], "t0_delays")

    # validate the data group
    allowed_data_keys = _DATA_TYPES

    for key in dataset["data"].keys():
        assert key in allowed_data_keys, "The data group contains an unexpected key."

        # Validate data shape
        data_shape = dataset["data"][key].shape
        if key == "raw_data":
            assert (
                len(data_shape) == 5
            ), "The raw_data group does not have a shape of length 5."
            assert (
                data_shape[1] == dataset["scan"]["n_tx"][()]
            ), "n_tx does not match the second dimension of raw_data."
            assert (
                data_shape[2] == dataset["scan"]["n_el"][()]
            ), "n_el does not match the third dimension of raw_data."
            assert (
                data_shape[3] == dataset["scan"]["n_ax"][()]
            ), "n_ax does not match the fourth dimension of raw_data."
            assert data_shape[4] in (
                1,
                2,
            ), "The fifth dimension of raw_data is not 1 or 2."

        elif key == "aligned_data":
            logging.warning("No validation has been defined for aligned data.")
        elif key == "beamformed_data":
            logging.warning("No validation has been defined for beamformed data.")
        elif key == "envelope_data":
            logging.warning("No validation has been defined for envelope data.")
        elif key == "image":
<<<<<<< HEAD
=======
            logging.warning("No validation has been defined for image data.")
        elif key == "image_sc":
            logging.warning("No validation has been defined for image_sc data.")

    required_scan_keys = [
        "n_ax",
        "n_el",
        "n_tx",
        "n_frames",
        "probe_geometry",
        "sampling_frequency",
        "center_frequency",
    ]

    # Ensure that all required keys are present
    for required_key in required_scan_keys:
        assert required_key in dataset["scan"].keys(), (
            "The scan group does not contain the required key " f"{required_key}."
        )

    # Ensure that all keys have the correct shape
    for key in dataset["scan"].keys():
        if key == "probe_geometry":
            correct_shape = (dataset["scan"]["n_el"][()], 3)
            assert (
                dataset["scan"][key].shape == correct_shape
            ), "The probe_geometry does not have the correct shape."

        elif key == "t0_delays":
            correct_shape = (dataset["scan"]["n_tx"][()], dataset["scan"]["n_el"][()])
            assert (
                dataset["scan"][key].shape == correct_shape
            ), "The t0_delays does not have the correct shape."

        elif key == "tx_apodizations":
            correct_shape = (dataset["scan"]["n_tx"][()], dataset["scan"]["n_el"][()])
>>>>>>> bee91f75
            assert (
                len(data_shape) == 3
            ), "The image group does not have a shape of length 3."
        elif key == "image_sc":
            assert (
                len(data_shape) == 3
            ), "The image_sc group does not have a shape of length 3."

    if not_only_image_data:
        required_scan_keys = [
            "n_ax",
            "n_el",
            "n_tx",
            "n_frames",
            "probe_geometry",
            "sampling_frequency",
            "bandwidth_percent",
            "center_frequency",
        ]

        # Ensure that all required keys are present
        for required_key in required_scan_keys:
            assert (
                required_key in dataset["scan"].keys()
            ), f"The scan group does not contain the required key {required_key}."

        # Ensure that all keys have the correct shape
        for key in dataset["scan"].keys():
            if key == "probe_geometry":
                correct_shape = (dataset["scan"]["n_el"][()], 3)
                assert (
                    dataset["scan"][key].shape == correct_shape
                ), "The probe_geometry does not have the correct shape."

            elif key == "t0_delays":
                correct_shape = (
                    dataset["scan"]["n_tx"][()],
                    dataset["scan"]["n_el"][()],
                )
                assert (
                    dataset["scan"][key].shape == correct_shape
                ), "The t0_delays does not have the correct shape."

            elif key == "tx_apodizations":
                correct_shape = (
                    dataset["scan"]["n_tx"][()],
                    dataset["scan"]["n_el"][()],
                )
                assert (
                    dataset["scan"][key].shape == correct_shape
                ), "The tx_apodizations does not have the correct shape."

            elif key == "focus_distances":
                correct_shape = (dataset["scan"]["n_tx"][()],)
                assert (
                    dataset["scan"][key].shape == correct_shape
                ), "The focus_distances does not have the correct shape."

            elif key == "polar_angles":
                correct_shape = (dataset["scan"]["n_tx"][()],)
                assert (
                    dataset["scan"][key].shape == correct_shape
                ), "The polar_angles does not have the correct shape."

            elif key == "azimuth_angles":
                correct_shape = (dataset["scan"]["n_tx"][()],)
                assert (
                    dataset["scan"][key].shape == correct_shape
                ), "The azimuthal_angles does not have the correct shape."

            elif key == "initial_times":
                correct_shape = (dataset["scan"]["n_tx"][()],)
                assert (
                    dataset["scan"][key].shape == correct_shape
                ), "The initial_times does not have the correct shape."

            elif key in (
                "sampling_frequency",
                "center_frequency",
                "n_frames",
                "n_tx",
                "n_el",
                "n_ax",
                "sound_speed",
            ):
                assert (
                    dataset["scan"][key].size == 1
                ), f"{key} does not have the correct shape."

            else:
                logging.warning("No validation has been defined for %s.", key)

    assert_unit_and_description_present(dataset)


def assert_unit_and_description_present(hdf5_file, _prefix=""):
    """Checks that all datasets have a unit and description attribute.

    Args:
        hdf5_file (h5py.File): The hdf5 file to check.

    Raises:
        AssertionError: If a dataset does not have a unit or description
            attribute.
    """
    for key in hdf5_file.keys():
        if isinstance(hdf5_file[key], h5py.Group):
            assert_unit_and_description_present(
                hdf5_file[key], _prefix=_prefix + key + "/"
            )
        else:
            assert (
                "unit" in hdf5_file[key].attrs.keys()
            ), f"The dataset {_prefix}/{key} does not have a unit attribute."
            assert (
                "description" in hdf5_file[key].attrs.keys()
            ), f"The dataset {_prefix}/{key} does not have a description attribute."


def load_usbmd_file(
    path, frames=None, transmits=None, data_type="raw_data", config=None
):
    """Loads a hdf5 file in the USBMD format and returns the data together with
    a scan object containing the parameters of the acquisition and a probe
    object containing the parameters of the probe.

    Args:
        path (str, pathlike): The path to the hdf5 file.
        frames (tuple, list, optional): The frames to load. Defaults to None in
            which case all frames are loaded.
        transmits (tuple, list, optional): The transmits to load. Defaults to
            None in which case all transmits are used.
        data_type (str, optional): The type of data to load. Defaults to
            'raw_data'. Other options are 'aligned_data', 'beamformed_data',
            'envelope_data', 'image' and 'image_sc'.
        config (utils.config.Config, optional): A config object containing parameters.
            This function only uses parameters from config.scan.

    Returns:
        (np.ndarray): The raw data of shape (n_frames, n_tx, n_el, n_ax, n_ch).
        (Scan): A scan object containing the parameters of the acquisition.
        (Probe): A probe object containing the parameters of the probe.
    """

    assert isinstance(
        path, (str, Path)
    ), "The path must be a string or a pathlib.Path object."

    assert isinstance(
        frames, (tuple, list, type(None))
    ), "The frames must be a tuple, list or None."

    if frames is not None:
        # Assert that all frames are integers
        assert all(
            isinstance(frame, int) for frame in frames
        ), "All frames must be integers."

    if transmits is not None:
        # Assert that all frames are integers
        assert all(
            isinstance(tx, int) for tx in transmits
        ), "All transmits must be integers."

    assert (
        data_type in _DATA_TYPES
    ), f"Data type {data_type} does not exist, should be in {_DATA_TYPES}"

    with h5py.File(path, "r") as hdf5_file:
        # data = hdf5_file['data']['raw_data'][:]
        # scan = Scan(hdf5_file['scan'])

        # Define the probe
        probe_name = hdf5_file.attrs["probe"]
        ele_pos = hdf5_file["scan"]["probe_geometry"][:]

        # Try to load a known probe type. If this fails, use a generic probe
        # instead, but warn the user.
        try:
            probe = get_probe(probe_name)
        except NotImplementedError:
            logging.warning(
                "The probe %s is not implemented. Using a generic probe instead.",
                probe_name,
            )

            probe = Probe(ele_pos=ele_pos)

        # Verify that the probe geometry matches the probe geometry in the
        # dataset
        if not np.allclose(ele_pos, probe.ele_pos):
            probe.ele_pos = ele_pos
            logging.warning(
                "The probe geometry in the data file does not "
                "match the probe geometry of the probe. The probe "
                "geometry has been updated to match the data file."
            )

        # Define the scan
        n_frames = int(hdf5_file["scan"]["n_frames"][()])
        n_ax = int(hdf5_file["scan"]["n_ax"][()])
        n_tx = int(hdf5_file["scan"]["n_tx"][()])
        c = float(hdf5_file["scan"]["sound_speed"][()])
        fs = float(hdf5_file["scan"]["sampling_frequency"][()])
        fc = float(hdf5_file["scan"]["center_frequency"][()])
<<<<<<< HEAD
=======
        n_el = int(hdf5_file["scan"]["n_el"][()])
        bandwidth_percent = float(hdf5_file["scan"]["bandwidth_percent"][()])
>>>>>>> bee91f75

        if frames is None:
            frames = np.arange(n_frames, dtype=np.int32)

        if transmits is None:
            transmits = np.arange(n_tx, dtype=np.int32)

        if "xlims" not in config.scan:
            # Set the scan limits to the limits of the probe and
            # the depth of the scan
            x0, x1 = ele_pos[0, 0], ele_pos[-1, 0]
            config.scan.xlims = (x0, x1)
        if "zlims" not in config.scan:
            # Compute the depth of the scan from the number of axial samples
            depth = n_ax / fs * c / 2
            z0, z1 = 0, depth
            config.scan.zlims = (z0, z1)

        n_tx = len(transmits)

        initial_times = hdf5_file["scan"]["initial_times"][transmits]
        tx_apodizations = hdf5_file["scan"]["tx_apodizations"][transmits]
        t0_delays = hdf5_file["scan"]["t0_delays"][transmits]
        polar_angles = hdf5_file["scan"]["polar_angles"][transmits]
        azimuth_angles = hdf5_file["scan"]["azimuth_angles"][transmits]
        focus_distances = hdf5_file["scan"]["focus_distances"][transmits]
<<<<<<< HEAD
=======

        # Load the desired frames from the file
        data = hdf5_file["data"][data_type][frames]

        if data_type in ["raw_data", "aligned_data"]:
            data = data[:, transmits]

        if data_type in ["raw_data", "aligned_data", "beamformed_data"]:
            if data.shape[-1] == 1:
                modtype = "rf"
            elif data.shape[-1] == 2:
                modtype = "iq"
            else:
                raise ValueError(
                    f"The data has an unexpected shape: {data.shape}. Last "
                    "dimension must be 1 (RF) or 2 (IQ), when data_type is "
                    f"{data_type}."
                )
>>>>>>> bee91f75

        # Initialize the scan object
        scan = Scan(
            n_tx=n_tx,
            n_el=n_el,
            t0_delays=t0_delays,
            initial_times=initial_times,
            tx_apodizations=tx_apodizations,
            fc=fc,
            fs=fs,
            bandwidth_percent=bandwidth_percent,
            modtype=modtype,
            n_ax=n_ax,
            c=c,
            polar_angles=polar_angles,
            azimuth_angles=azimuth_angles,
            focus_distances=focus_distances,
            **config.scan,
        )

        return data, scan, probe<|MERGE_RESOLUTION|>--- conflicted
+++ resolved
@@ -308,8 +308,9 @@
             group=scan_group,
             name="bandwidth_percent",
             data=bandwidth_percent,
-            description="The receive bandwidth of RF signal in "
-            "percentage of center frequency.",
+            description=(
+                "The receive bandwidth of RF signal in percentage of center frequency."
+            ),
             unit="unitless",
         )
 
@@ -390,45 +391,6 @@
         elif key == "envelope_data":
             logging.warning("No validation has been defined for envelope data.")
         elif key == "image":
-<<<<<<< HEAD
-=======
-            logging.warning("No validation has been defined for image data.")
-        elif key == "image_sc":
-            logging.warning("No validation has been defined for image_sc data.")
-
-    required_scan_keys = [
-        "n_ax",
-        "n_el",
-        "n_tx",
-        "n_frames",
-        "probe_geometry",
-        "sampling_frequency",
-        "center_frequency",
-    ]
-
-    # Ensure that all required keys are present
-    for required_key in required_scan_keys:
-        assert required_key in dataset["scan"].keys(), (
-            "The scan group does not contain the required key " f"{required_key}."
-        )
-
-    # Ensure that all keys have the correct shape
-    for key in dataset["scan"].keys():
-        if key == "probe_geometry":
-            correct_shape = (dataset["scan"]["n_el"][()], 3)
-            assert (
-                dataset["scan"][key].shape == correct_shape
-            ), "The probe_geometry does not have the correct shape."
-
-        elif key == "t0_delays":
-            correct_shape = (dataset["scan"]["n_tx"][()], dataset["scan"]["n_el"][()])
-            assert (
-                dataset["scan"][key].shape == correct_shape
-            ), "The t0_delays does not have the correct shape."
-
-        elif key == "tx_apodizations":
-            correct_shape = (dataset["scan"]["n_tx"][()], dataset["scan"]["n_el"][()])
->>>>>>> bee91f75
             assert (
                 len(data_shape) == 3
             ), "The image group does not have a shape of length 3."
@@ -445,7 +407,6 @@
             "n_frames",
             "probe_geometry",
             "sampling_frequency",
-            "bandwidth_percent",
             "center_frequency",
         ]
 
@@ -507,6 +468,7 @@
 
             elif key in (
                 "sampling_frequency",
+                "bandwidth_percent",
                 "center_frequency",
                 "n_frames",
                 "n_tx",
@@ -634,11 +596,8 @@
         c = float(hdf5_file["scan"]["sound_speed"][()])
         fs = float(hdf5_file["scan"]["sampling_frequency"][()])
         fc = float(hdf5_file["scan"]["center_frequency"][()])
-<<<<<<< HEAD
-=======
         n_el = int(hdf5_file["scan"]["n_el"][()])
         bandwidth_percent = float(hdf5_file["scan"]["bandwidth_percent"][()])
->>>>>>> bee91f75
 
         if frames is None:
             frames = np.arange(n_frames, dtype=np.int32)
@@ -665,8 +624,6 @@
         polar_angles = hdf5_file["scan"]["polar_angles"][transmits]
         azimuth_angles = hdf5_file["scan"]["azimuth_angles"][transmits]
         focus_distances = hdf5_file["scan"]["focus_distances"][transmits]
-<<<<<<< HEAD
-=======
 
         # Load the desired frames from the file
         data = hdf5_file["data"][data_type][frames]
@@ -685,7 +642,6 @@
                     "dimension must be 1 (RF) or 2 (IQ), when data_type is "
                     f"{data_type}."
                 )
->>>>>>> bee91f75
 
         # Initialize the scan object
         scan = Scan(
