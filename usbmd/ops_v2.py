--- conflicted
+++ resolved
@@ -836,9 +836,11 @@
         scatterer_positions,
         scatterer_magnitudes,
         probe_geometry,
+        apply_lens_correction,
         lens_thickness,
         lens_sound_speed,
         sound_speed,
+        n_ax,
         center_frequency,
         sampling_frequency,
         t0_delays,
@@ -846,12 +848,7 @@
         element_width,
         attenuation_coef,
         tx_apodizations,
-<<<<<<< HEAD
         **kwargs,
-=======
-        apply_lens_correction,
-        n_ax,
->>>>>>> de9a064b
     ):
         return {
             "raw_data": simulate_rf(
