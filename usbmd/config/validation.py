--- conflicted
+++ resolved
@@ -21,13 +21,11 @@
 import usbmd.utils.metrics  # pylint: disable=unused-import
 from usbmd.config import Config
 from usbmd.registry import metrics_registry
-
 from usbmd.utils import log
 from usbmd.utils.checks import _DATA_TYPES, _ML_LIB_AVAILABLE, _MOD_TYPES
 
-
 _BACKENDS = [None, "torch", "tensorflow", "numpy"]
-_BEAMFORMER_TYPES = ["das"] # TODO: hardcoded for now
+_BEAMFORMER_TYPES = ["das"]  # TODO: hardcoded for now
 
 
 # predefined checks, later used in schema to check validity of parameter
@@ -65,11 +63,8 @@
             Optional("aux_inputs", default=None): Or(None, list),
             Optional("patches", default=1): positive_integer,
             Optional("jit", default=False): bool,
-<<<<<<< HEAD
             Optional("sum_transmits", default=False): bool,
-=======
             Optional("auto_pressure_weighting", default=False): bool,
->>>>>>> 38c1108f
         },
     }
 )
