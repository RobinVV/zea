""" Base classes for the toolbox """

import pickle
from copy import deepcopy


class Object:
    """Base class for all data objects in the toolbox"""

    def __init__(self):
        self._serialized = None

    @property
    def serialized(self):
        """Compute the checksum of the object only if not already done"""
        if self._serialized is None:
            attributes = self.__dict__.copy()
            attributes.pop(
                "_serialized", None
            )  # Remove the cached serialized attribute to avoid recursion
            self._serialized = pickle.dumps(attributes)
        return self._serialized

    def __setattr__(self, name: str, value):
        """Reset the serialized data if the object is modified"""
        if name != "_serialized":  # Avoid resetting when setting _serialized itself
            self._serialized = None
        super().__setattr__(name, value)

    def __eq__(self, other):
        if not isinstance(other, self.__class__):
            return False
        return self.serialized == other.serialized

<<<<<<< HEAD
    def __hash__(self):
        return hash(self.serialized)
=======
    def copy(self):
        """Return a copied version of the object"""
        return deepcopy(self)
>>>>>>> e5f22988
<|MERGE_RESOLUTION|>--- conflicted
+++ resolved
@@ -32,11 +32,9 @@
             return False
         return self.serialized == other.serialized
 
-<<<<<<< HEAD
     def __hash__(self):
         return hash(self.serialized)
-=======
+
     def copy(self):
         """Return a copied version of the object"""
-        return deepcopy(self)
->>>>>>> e5f22988
+        return deepcopy(self)