--- conflicted
+++ resolved
@@ -126,7 +126,6 @@
         return object_to_tensor(self, except_tensors)
 
     @classmethod
-<<<<<<< HEAD
     def safe_initialize(cls, **kwargs):
         """Safely initialize a class by removing any invalid arguments."""
         # NOTE: we have the usbmd.utils.safe_initialize_class function, but do not use that here
@@ -147,7 +146,8 @@
         """
         params = update_dictionary(scan1, scan2)
         return cls.safe_initialize(**params)
-=======
+
+    @classmethod
     def _tree_unflatten(cls, aux, children):  # pylint: disable=unused-argument
         if cls is not Object:
             raise NotImplementedError(f"{cls.__name__} must implement _tree_unflatten.")
@@ -177,7 +177,6 @@
             cls._tree_flatten,
             cls._tree_unflatten,
         )
->>>>>>> 9b121f09
 
 
 def object_to_tensor(obj: Object, except_tensors=None):
