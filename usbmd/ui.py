--- conflicted
+++ resolved
@@ -22,19 +22,8 @@
 from usbmd.datasets import get_dataset
 from usbmd.generate import GenerateDataSet
 from usbmd.probes import get_probe
-<<<<<<< HEAD
-from usbmd.processing import (
-    _DATA_TYPES,
-    Process,
-    get_contrast_boost_func,
-    threshold_signal,
-    to_8bit,
-)
-from usbmd.setup_usbmd import setup_config
-=======
-from usbmd.processing import _DATA_TYPES, Process
+from usbmd.processing import _DATA_TYPES, Process, to_8bit
 from usbmd.setup_usbmd import setup
->>>>>>> bee91f75
 from usbmd.usbmd_gui import USBMDApp
 from usbmd.utils.config import Config
 from usbmd.utils.io_lib import filename_from_window_dialog, matplotlib_figure_to_numpy
@@ -112,14 +101,11 @@
         plot_lib = self.config.plot.plot_lib
 
         if self.config.data.get("frame_no") == "all":
-<<<<<<< HEAD
-=======
             if to_dtype != "image":
                 warnings.warn(
                     f"Image to_dtype: {to_dtype} not yet supported for movies.         "
                     "               falling back to  to_dtype: `image`"
                 )
->>>>>>> bee91f75
             # run movie
             self.run_movie(save=save, to_dtype=to_dtype)
         else:
@@ -323,14 +309,11 @@
             images.append(image)
 
         # plot initial frame
-<<<<<<< HEAD
-=======
         self.image = self.process.run(self.data, dtype=self.config.data.dtype)
         if self.process.postprocess:
             self.image = self.process.postprocess.run(self.image[None, ..., None])
             self.image = np.squeeze(self.image)
 
->>>>>>> bee91f75
         if plot_lib == "matplotlib":
             self.plot(images[0], plot_lib=plot_lib, block=False)
         elif plot_lib == "opencv":
@@ -353,7 +336,6 @@
             ]
             self.save_video(images)
 
-<<<<<<< HEAD
     def plot_loop(self, images, plot_lib):
         """
         Continuously plots a sequence of images using the specified plotting library.
@@ -369,12 +351,14 @@
             for i, image in enumerate(images):
                 if self.gui:
                     self.gui.check_freeze()
-=======
+
+                self.config.data.frame_no = i
+                self.data = self.get_data()
+
                 image = self.process.run(self.data, dtype=self.config.data.dtype)
                 if self.process.postprocess:
                     image = self.process.postprocess.run(image[None, ..., None])
                     image = np.squeeze(image)
->>>>>>> bee91f75
 
                 image = self.plot(image, movie=True, plot_lib=plot_lib)
                 if plot_lib == "opencv" and cv2.waitKey(25) & 0xFF == ord("q"):
