"""The UI module runs a complete ultrasound beamforming pipeline and displays
the results in a GUI.

- **Author(s)**     : Tristan Stevens
- **Date**          : November 18th, 2021
"""
import argparse
import sys
import warnings
from pathlib import Path

import cv2
import matplotlib.pyplot as plt
import numpy as np
from mpl_toolkits.axes_grid1 import make_axes_locatable
from PIL import Image

wd = Path(__file__).parent.resolve()
sys.path.append(str(wd))

from usbmd.common import set_data_paths
from usbmd.datasets import get_dataset
from usbmd.generate import GenerateDataSet
from usbmd.probes import get_probe
<<<<<<< HEAD
from usbmd.processing import (_DATA_TYPES, Process, get_contrast_boost_func,
                              threshold_signal)
from usbmd.setup_usbmd import setup_config
from usbmd.usbmd_gui import USBMDApp
from usbmd.utils.config import Config
from usbmd.utils.selection_tool import \
    interactive_selector_with_plot_and_metric
from usbmd.utils.utils import (filename_from_window_dialog,
                               plt_window_has_been_closed, save_to_gif,
                               strtobool, to_image, update_dictionary)
=======
from usbmd.processing import (
    _DATA_TYPES,
    Process,
    get_contrast_boost_func,
    threshold_signal,
)
from usbmd.setup_usbmd import setup_config
from usbmd.usbmd_gui import USBMDApp
from usbmd.utils.config import Config
from usbmd.utils.selection_tool import interactive_selector_with_plot_and_metric
from usbmd.utils.utils import (
    filename_from_window_dialog,
    plt_window_has_been_closed,
    save_to_gif,
    strtobool,
    to_image,
    update_dictionary,
)
>>>>>>> 577fef6f


class DataLoaderUI:
    """UI for selecting / loading / processing single ultrasound images.

    Useful for inspecting datasets and single ultrasound images.

    """

    def __init__(self, config=None, verbose=True):
        self.config = Config(config)
        self.verbose = verbose

        # intialize dataset
        self.dataset = get_dataset(self.config.data)

        # Initialize scan based on dataset
        scan_class = self.dataset.get_scan_class()
        default_scan_params = self.dataset.get_default_scan_parameters()
        config_scan_params = self.config.scan

        # dict merging of manual config and dataset default scan parameters
        scan_params = update_dictionary(default_scan_params, config_scan_params)
        self.scan = scan_class(**scan_params, modtype=self.config.data.modtype)

        # initialize probe
        self.probe = get_probe(self.dataset.get_probe_name())

        # intialize process class
        self.process = Process(self.config, self.scan, self.probe)

        # initialize attributes for UI class
        self.data = None
        self.image = None
        self.file_path = None
        self.mpl_img = None
        self.fig = None
        self.ax = None
        self.headless = False
        self.gui = None

        # initialize post processing tools
        if "postprocess" in self.config:
            if "contrast_boost" in self.config.postprocess:
                self.contrast_boost = get_contrast_boost_func()
            if "lista" in self.config.postprocess:
                # initialize neural network
                pass
            # etc...

        self.check_for_display()

    def check_for_display(self):
        """check if in headless mode (no monitor available)"""
        # first read from config, headless could be an option
        if self.config.plot.headless is not None:
            self.headless = self.config.plot.headless
        else:
            self.headles = False
        # check if non headless mode is possible
        if self.headless is False:
            if plt.rcParams["backend"].lower() == "agg":
                self.headless = True
                warnings.warn("Could not connect to display, running headless.")
        else:
            print("Running in headless mode as set by config.")

    def run(self, plot=True, to_dtype=None):
        """Run ui. Will retrieve, process and plot data if set to True."""

        to_dtype = "image" if to_dtype is None else to_dtype
        save = self.config.plot.save
        axis = self.config.plot.axis

        if self.config.data.get("frame_no") == "all":
            if to_dtype != "image":
                warnings.warn(
                    f"Image to_dtype: {to_dtype} not yet supported for movies.\
                        falling back to  to_dtype: `image`"
                )
            # run movie
            self.run_movie(save=save)
        else:
            # plot single frame
            self.data = self.get_data()

            self.image = self.process.run(
                self.data, dtype=self.config.data.dtype, to_dtype=to_dtype
            )

            if plot:
                if self.gui:
                    self.plot(self.image, block=False, save=save, axis=axis)
                else:
                    self.plot(self.image, block=True, save=save, axis=axis)

        return self.image

    def get_data(self):
        """Get data. Chosen datafile should be listed in the dataset.

        Using either file specified in config or if None, the ui window.

        Returns:
            data (np.ndarray): data array of shape (n_tx, n_el, n_ax, N_ch)
        """
        if self.config.data.file_path:
            path = Path(self.config.data.file_path)
            if path.is_absolute():
                self.file_path = path
            else:
                self.file_path = self.dataset.data_root / path
        else:
            filtetype = self.dataset.filetype
            initialdir = self.dataset.data_root
            self.file_path = filename_from_window_dialog(
                f"Choose .{filtetype} file",
                filetypes=((filtetype, "*." + filtetype),),
                initialdir=initialdir,
            )
            self.config.data.file_path = self.file_path

        if self.verbose:
            print(f"Selected {self.file_path}")

        # find file in dataset
        if self.file_path in self.dataset.file_paths:
            file_idx = self.dataset.file_paths.index(self.file_path)
        else:
            raise ValueError(
                f"Chosen datafile {self.file_path} does not exist in dataset!"
            )

        if self.config.data.get("frame_no") == "all":
            print("Will run all frames as `all` was chosen in config...")

        data = self.dataset[file_idx]

        return data

    def postprocess(self, image):
        """Post processing in image domain."""
        if "postprocess" not in self.config:
            return image

        if self.config.postprocess.contrast_boost is not None:
            if self.config.data.dtype not in ["raw_data", "aligned_data"]:
                warnings.warn(
                    f"contrast boost not possible with {self.config.data.dtype}"
                )
                return image
            apodization = self.config.data.apodization
            self.config.data.apodization = "checkerboard"
            noise = self.process.run(self.data, dtype=self.config.data.dtype)
            self.config.data.apodization = apodization
            image = self.contrast_boost(
                image, noise, **self.config.postprocess.contrast_boost
            )

        if self.config.postprocess.thresholding is not None:
            image = threshold_signal(image, **self.config.postprocess.thresholding)

        return image

    def plot(
        self,
        image,
        image_range: tuple = None,
        save: bool = False,
        movie: bool = False,
        block: bool = True,
        axis: bool = True,
    ):
        """Plot image.

        Args:
            image (ndarray): Log compressed enveloped detected image.
            image_range (tuple, optional): dynamic range of plot. Defaults to None,
                in that case the dynamic range in config is used.
            save (bool): wheter to save the image to disk.
            movie (bool, optional): if True it will assume a figure object
                already exists and will overwrite the frame (to create a movie).
                If False will just create a new figure with each call. Defaults to False.
            block (bool, optional): halt program after plotting. Defaults to True.
            axis (bool, optional): type of plotting, with or without axis.
                axis set to `True` will result in matplotlib plot with axis.
                axis set to `False` will result in png image without axis and will
                use opencv for video rendering. Defaults to True.
        Returns:
            fig (fig): figure object.

        """
        if self.probe.probe_type == "phased":
            image = self.process.run(image, dtype="image", to_dtype="image_sc")

        # match orientation
        image = np.fliplr(image)

        if not movie and axis:
            self.fig, self.ax = plt.subplots()

            extent = [
                self.scan.xlims[0] * 1e3,
                self.scan.xlims[1] * 1e3,
                self.scan.zlims[1] * 1e3,
                self.scan.zlims[0] * 1e3,
            ]

            if image_range is None:
                vmin, vmax = self.config.data.dynamic_range
            else:
                vmin, vmax = image_range

        if movie:
            if axis:
                if self.mpl_img is None:
                    raise ValueError("First run plot function without movie.")
                self.mpl_img.set_data(image)
                self.fig.canvas.draw_idle()
                self.fig.canvas.flush_events()
                return self.fig
            else:
                image = to_image(image, self.config.data.dynamic_range, pillow=False)
                if not self.headless:
                    cv2.imshow("frame", image)
                return image
        else:
            if axis:
                self.mpl_img = self.ax.imshow(
                    image,
                    cmap="gray",
                    vmin=vmin,
                    vmax=vmax,
                    origin="upper",
                    extent=extent,
                    interpolation="none",
                )

                self.ax.set_xlabel("Lateral Width (mm)")
                self.ax.set_ylabel("Axial length (mm)")
                divider = make_axes_locatable(self.ax)

                cax = divider.append_axes("right", size="5%", pad=0.05)
                plt.colorbar(self.mpl_img, cax=cax)

                self.fig.tight_layout()

                if self.config.plot.selector:
                    interactive_selector_with_plot_and_metric(
                        image,
                        self.ax,
                        extent=extent,
                        selector=self.config.plot.selector,
                        metric=self.config.plot.selector_metric,
                    )

                if save:
                    self.save_image(self.fig)
                if not self.headless:
                    plt.show(block=block)
                return self.fig

            else:
                image = to_image(image, self.config.data.dynamic_range)
                image.show()
                self.save_image(image)
                return image

    def run_movie(self, save: bool = False):
        """Run all frames in file in sequence"""

        print('Playing video, press "q" to exit...')
        axis = self.config.plot.axis
        self.config.data.frame_no = 0
        self.data = self.get_data()
        n_frames = len(self.dataset.h5object)

        # plot initial frame
        self.image = self.process.run(self.data, dtype=self.config.data.dtype)
        if axis:
            self.plot(self.image, axis=axis, block=False)
        else:
            self.plot(self.image, movie=True, axis=axis, block=False)

        # plot remaining frames in a loop
        images = []
        self.verbose = False
        while True:
            for i in range(1, n_frames):
                if self.gui:
                    self.gui.check_freeze()

                self.config.data.frame_no = i
                self.data = self.get_data()

                image = self.process.run(self.data, dtype=self.config.data.dtype)

                if "postprocess" in self.config:
                    image = self.postprocess(image)

                image = self.plot(image, movie=True, axis=axis)
                print(f"frame {i}", end="\r")

                if save:
                    if len(images) < n_frames:
                        images.append(image)

                if cv2.waitKey(1) & 0xFF == ord("q"):
                    self.save_video(images)
                    return
                if axis:
                    if plt_window_has_been_closed(self.fig):
                        self.save_video(images)
                        return

                if self.headless:
                    if len(images) == n_frames:
                        self.save_video(images)
                        return

            # clear line, frame number
            print("\x1b[2K", end="\r")

    def save_image(self, fig, path=None):
        """Save image to disk.

        Args:
            fig (fig object): figure.
            path (str, optional): path to save image to. Defaults to None.

        """
        if path is None:
            if self.config.plot.tag:
                tag = "_" + self.config.plot.tag
            else:
                tag = ""

            if self.dataset.frame_no is not None:
                filename = (
                    self.file_path.stem
                    + "-"
                    + str(self.dataset.frame_no)
                    + tag
                    + ".png"
                )
            else:
                filename = self.file_path.stem + tag + ".png"

            path = Path("./figures", filename)
            Path("./figures").mkdir(parents=True, exist_ok=True)

        if isinstance(fig, plt.Figure):
            fig.savefig(path, transparent=True)
        elif isinstance(fig, Image.Image):
            fig.save(path)
        else:
            raise ValueError("Figure is not PIL image or matplotlib figure object.")

        if self.verbose:
            print(f"Image saved to {path}")

    def save_video(self, images, path=None):
        """Save video to disk.

        Args:
            images (list): list of images.
            path (str, optional): path to save image to. Defaults to None.

        TODO: can only save gif and not mp4
        TODO: plt figures (axis=true in config) are not supported with save_video

        """
        if path is None:
            if self.config.plot.tag:
                tag = "_" + self.config.plot.tag
            else:
                tag = ""
            filename = self.file_path.stem + tag + ".gif"

            path = Path("./figures", filename)
            Path("./figures").mkdir(parents=True, exist_ok=True)

        if isinstance(images[0], plt.Figure):
            raise NotImplementedError(
                "Saving videos using matplotlib "
                "(`axis = True` in config) not yet supported"
            )
        if isinstance(images[0], np.ndarray):
            fps = self.config.plot.fps
            save_to_gif(images, path, fps=fps)
        else:
            raise ValueError("Figure is not a numpy array or matplotlib figure object.")

        if self.verbose:
            print(f"Video saved to {path}")


def get_args():
    """Command line argument parser"""
    parser = argparse.ArgumentParser(description="Process ultrasound data.")
    parser.add_argument(
        "-c", "--config", type=str, default=None, help="path to config file."
    )
    parser.add_argument(
        "-t",
        "--task",
        default="run",
        choices=["run", "generate"],
        type=str,
        help="which task to run",
    )
    # pylint: disable=no-member
    parser.add_argument("--gui", default=False, action=argparse.BooleanOptionalAction)
    args = parser.parse_args()
    return args


def main():
    """main entrypoint for UI script USBMD"""
    args = get_args()
    if args.gui:
        warnings.warn("GUI is very much in beta, please report any bugs to the Github.")
        gui = USBMDApp(title="USBMD GUI", resolution=(600, 300), verbose=True)

    config = setup_config(file=args.config)
    config.data.user = set_data_paths(local=config.data.local)

    if args.task == "run":
        ui = DataLoaderUI(config)

        if args.gui:
            gui.ui = ui
            ui.gui = gui  # haha
            gui.build(config)
            gui.mainloop()
        else:
            ui.run()

    elif args.task == "generate":
        destination_folder = input(">> Give destination folder path: ")
        to_dtype = input(f">> Specify data type \n{_DATA_TYPES}: ")
        retain_folder_structure = input(">> Retain folder structure? (Y/N): ")
        retain_folder_structure = strtobool(retain_folder_structure)
        filetype = input(">> Filetype (hdf5, png): ")
        generator = GenerateDataSet(
            config,
            to_dtype=to_dtype,
            destination_folder=destination_folder,
            retain_folder_structure=retain_folder_structure,
            filetype=filetype,
        )
        generator.generate()


if __name__ == "__main__":
    main()<|MERGE_RESOLUTION|>--- conflicted
+++ resolved
@@ -22,18 +22,6 @@
 from usbmd.datasets import get_dataset
 from usbmd.generate import GenerateDataSet
 from usbmd.probes import get_probe
-<<<<<<< HEAD
-from usbmd.processing import (_DATA_TYPES, Process, get_contrast_boost_func,
-                              threshold_signal)
-from usbmd.setup_usbmd import setup_config
-from usbmd.usbmd_gui import USBMDApp
-from usbmd.utils.config import Config
-from usbmd.utils.selection_tool import \
-    interactive_selector_with_plot_and_metric
-from usbmd.utils.utils import (filename_from_window_dialog,
-                               plt_window_has_been_closed, save_to_gif,
-                               strtobool, to_image, update_dictionary)
-=======
 from usbmd.processing import (
     _DATA_TYPES,
     Process,
@@ -43,7 +31,8 @@
 from usbmd.setup_usbmd import setup_config
 from usbmd.usbmd_gui import USBMDApp
 from usbmd.utils.config import Config
-from usbmd.utils.selection_tool import interactive_selector_with_plot_and_metric
+from usbmd.utils.selection_tool import \
+    interactive_selector_with_plot_and_metric
 from usbmd.utils.utils import (
     filename_from_window_dialog,
     plt_window_has_been_closed,
@@ -52,7 +41,6 @@
     to_image,
     update_dictionary,
 )
->>>>>>> 577fef6f
 
 
 class DataLoaderUI:
