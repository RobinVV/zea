--- conflicted
+++ resolved
@@ -357,7 +357,6 @@
         else:
             get_check(self.dtype)(data)
 
-<<<<<<< HEAD
         data = self._correct_deprecated_dim_order(data)
         return data
 
@@ -380,28 +379,6 @@
         if self.file is None:
             self.file = super().__getitem__(0)
         return self.file.attrs.get("event_structure", False)
-
-    def _correct_deprecated_dim_order(self, data):
-        """Correct data dimension order if it is in the old usbmd format."""
-        if self.dtype != "raw_data":
-            return data
-
-        *_, n_ax, n_el, _ = data.shape
-
-        if n_ax < n_el:
-            log.warning(
-                "\nThe data has the wrong dimension order: (n_tx, n_el, n_ax, n_ch).\n"
-                "Transposing data to correct dimension order: (n_tx, n_ax, n_el, n_ch).\n"
-                "This will be removed in a future version of USBMD. "
-                "Please update your dataset to the new format."
-            )
-            if len(data.shape) == 4:
-                data = np.transpose(data, (0, 2, 1, 3))
-            else:
-                data = np.transpose(data, (0, 1, 3, 2, 4))
-=======
->>>>>>> 293c562f
-        return data
 
     # pylint: disable=arguments-differ
     def get_probe_name(self):
