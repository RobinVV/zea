"""Class structures containing parameters defining an ultrasound scan and the
beamforming grid.

- **Author(s)**     : Vincent van de Schaft
- **Date**          : Wed Feb 15 2024
"""
import numpy as np

from usbmd.utils.pixelgrid import get_grid

_MOD_TYPES = [None, 'rf', 'iq']

class Scan:
    """Scan base class."""
    def __init__(self, N_tx=75, xlims=(-0.01, 0.01), ylims=(0, 0),
                 zlims=(0, 0.04), fc=7e6, fs=28e6, c=1540, modtype='rf',
                 N_ax=3328, Nx=128, Nz=128, pixels_per_wvln=3,
                 downsample=1, initial_times=None):
        """
        Initializes a Scan object representing the number and type of transmits,
        and the target pixels to beamform to.

        The Scan object generates a pixel grid when it is initialized.

        Args:
            probe (Probe, str, optional): Probe object to read values from or
                probe name to initialize. Defaults to None.
            N_tx (int, optional): The number of transmits to produce a single
                frame. Defaults to 75.
            xlim (tuple, optional): The x-limits in the beamforming grid.
                Defaults to (-0.01, 0.01).
            ylim (tuple, optional): The y-limits in the beamforming grid.
                Defaults to (0, 0).
            zlim (tuple, optional): The z-limits in the beamforming grid.
                Defaults to (0,0.04).
            fc (float, optional): The modulation carrier frequency.
                Defaults to 7e6.
            fs (float, optional): The sampling rate to sample rf- or
                iq-signals with. Defaults to 28e6.
            c (float, optional): The speed of sound in m/s. Defaults to 1540.
                modtype(string, optional): The modulation type. ('rf' or 'iq').
                Defaults to 'rf'
            N_ax (int, optional): The number of samples per in a receive
                recording per channel. Defaults to None.
            Nx (int, optional): The number of pixels in the lateral direction
                in the beamforming grid. Defaults to None.
            Nz (int, optional): The number of pixels in the axial direction in
                the beamforming grid. Defaults to None.
            pixels_per_wvln (int, optional): The number of pixels per wavelength
                to use in the beamforming grid. Only used when Nx and Nz are not
                defined. Defaults to 3.
            downsample (int, optional): Decimation factor applied after downconverting
                data to baseband (RF to IQ). Defaults to 1.
            initial_times (ndarray, optional): The initial times of the
                transmits of shape (n_tx). Given that the first element fires
                at time 0, this is the time at which the first sample is
                recorded. Defaults to None in which case the initial times are
                set to zeros.


        Raises:
            NotImplementedError: Initializing from probe not yet implemented.
        """
        assert modtype in _MOD_TYPES, "modtype must be either 'rf' or 'iq'."

        # Attributes concerning channel data
        #: The number of transmits in a single frame
        self.N_tx = N_tx
        #: The transmit center frequency. This is the frequency of the
        #: modulation
        self.fc = fc
        #: The sampling frequency of the receive data
        self.fs = fs
        #: The average speed of sound
        self.c = c
        #: The modulation type. This can be 'rf' or 'iq'
        self.modtype = modtype
        #: The number of axial samples in a single receive recording
        self.N_ax = N_ax // downsample
        #: ?
        self.fdemod = self.fc if modtype == 'iq' else 0.
        #: The number of channels in a single receive recording. For IQ-data
        #: there are 2 channels (the I and the Q channel). For rf-data there
        #: is only 1 channel.
        self.N_ch = 2 if modtype == 'iq' else 1
        #: The wavelength of the carrier signal
        self.wvln = self.c / self.fc
        #: The number of pixels per wavelength
        self.pixels_per_wavelength = pixels_per_wvln
        if initial_times is None:
            #: The initial times of the transmits. This is the time between the
            #: first element firing and the first sample being recorded.
            self.initial_times = np.zeros(N_tx)
        else:
            self.initial_times = initial_times

        # Beamforming grid related attributes
        #: The lateral limits of the beamforming grid
        self.xlims = xlims
        #: The y-limits of the beamforming grid (only used in 3D imaging)
        self.ylims = ylims
        if zlims:
            #: The axial limits of the beamforming grid
            self.zlims = zlims
        else:
            self.zlims = [0, self.c * self.N_ax / self.fs / 2]
            print(self.zlims)

        #: The number of pixels in the lateral direction in the beamforming
        #: grid
        self.Nx = Nx
        #: The number of pixels in the axial direction in the beamforming grid
        self.Nz = Nz

        #: The z_axis locations of the pixels in the beamforming grid
        self.z_axis = np.linspace(*self.zlims, N_ax)

        #: The beamforming grid of shape (Nx, Nz, 3)
        self.grid = get_grid(self)
        self.Nx = self.grid.shape[1] if not self.Nx else self.Nx
        self.Nz = self.grid.shape[0] if not self.Nz else self.Nz

class FocussedScan(Scan):
    """
    Class representing a focussed beam scan where every transmit has a beam
    origin, angle, and focus defined.
    """

    def __init__(self, N_tx=75, xlims=(-0.01, 0.01), ylims=(0, 0),
                 zlims=(0, 0.04), fc=7e6, fs=28e6, c=1540, modtype='rf',
                 N_ax=256, origins=None,focus_distances=None, Nx=128, Nz=128,
                 angles=None, downsample=1, initial_times=None):
        super().__init__(
            N_tx=N_tx, xlims=xlims, ylims=ylims, zlims=zlims, fc=fc, fs=fs, c=c,
            modtype=modtype, N_ax=N_ax, Nx=Nx, Nz=Nz, downsample=downsample)

        self.origins = origins
        self.focus_distances = focus_distances
        self.angles = angles

class PlaneWaveScan(Scan):
    """
    Class representing a plane wave scan where every transmit has an angle.
    """

    def __init__(self, N_tx=75, xlims=(-0.01, 0.01), ylims=(0, 0),
                 zlims=(0, 0.04), fc=7e6, fs=28e6, c=1540, modtype='rf',
<<<<<<< HEAD
                 N_ax=256, Nx=128, Nz=128, downsample=1, angles=None,
                 n_angles=None, initial_times=None):
=======
                 N_ax=256, Nx=128, Nz=128, tzero_correct=True, downsample=1,
                 pixels_per_wvln=3, angles=None, n_angles=None):
>>>>>>> 5bdeaa02
        """
        Initializes a PlaneWaveScan object.

        Args:
            N_tx (int, optional): The number of planewave transmits. Defaults
                to 75.
            xlims (tuple, optional): The min and max x value in beamforming
                grid. Defaults to (-0.01, 0.01).
            ylims (tuple, optional): _description_. Defaults to (0, 0).
            zlims (tuple, optional): _description_. Defaults to (0, 0.04).
            fc (float, int, optional): The carrier frequency. Defaults to 7e6.
            fs (float, int, optional): The sampling rate. Defaults to 28e6.
            c (int, optional): The assumed speed of sound. Defaults to 1540.
            modtype (str, optional): The modulation type (rf or iq). Defaults
                to 'rf'.
            N_ax (int, optional): The number of axial samples per element per
                transmit. Defaults to 256.
            Nx (int, optional): The number of pixels in the x direction in the
                beamforming grid. Defaults to 128.
            Nz (int, optional): The number of pixels in the z direction in the
                beamforming grid. Defaults to 128.
            angles (list, optional): The angles of the planewaves. Defaults to
                None.
            n_angles (int, list, optional): The number of angles to use for
                beamforming. The angles will be sampled evenly from the angles
                list. Alternatively n_angles can contain a list of indices to
                use. Defaults to None.
            initial_times (ndarray, optional): The initial times of the
                transmits of shape (n_tx). Given that the first element fires
                at time 0, this is the time at which the first sample is
                recorded. Defaults to None in which case the initial times are
                set to zeros.

        Raises:
            ValueError: If n_angles has an invalid value.
        """

        super().__init__(
            N_tx=N_tx, xlims=xlims, ylims=ylims, zlims=zlims, fc=fc, fs=fs, c=c,
<<<<<<< HEAD
            modtype=modtype, N_ax=N_ax, Nx=Nx, Nz=Nz, downsample=downsample)
=======
            modtype=modtype, N_ax=N_ax, Nx=Nx, Nz=Nz,
            tzero_correct=tzero_correct, downsample=downsample, pixels_per_wvln=pixels_per_wvln)
>>>>>>> 5bdeaa02

        assert angles is not None, \
            'Please provide angles at which plane wave dataset was recorded'
        self.angles = angles
        if n_angles:
            if isinstance(n_angles, list):
                try:
                    self.n_angles = n_angles
                    self.angles = self.angles[n_angles]
                except Exception as exc:
                    raise ValueError(
                        'Angle indexing does not match the number of '\
                        'recorded angles') from exc
            elif n_angles > len(self.angles):
                raise ValueError(
                    f'Number of angles {n_angles} specified supersedes '\
                    f'number of recorded angles {len(self.angles)}.'
                )
            else:
                # Compute n_angles evenly spaced indices for reduced angles
                angle_indices = np.linspace(0, len(self.angles)-1, n_angles)
                # Round the computed angles to integers and turn into list
                angle_indices = list(np.rint(angle_indices).astype('int'))
                # Store the values and indices in the object
                self.n_angles = angle_indices
                self.angles = self.angles[angle_indices]
        else:
            self.n_angles = list(range(len(self.angles)))

        self.N_tx = len(self.angles)


class CircularWaveScan(Scan):
    """Class representing a scan with diverging wave transmits."""
    def __init__(self, N_tx=75, xlims=(-0.01, 0.01), ylims=(0, 0),
                 zlims=(0, 0.04), fc=7e6, fs=28e6, c=1540, modtype='rf',
                 N_ax=256, Nx=128, Nz=128, downsample=1, focus=None):

        super().__init__(
            N_tx=N_tx, xlims=xlims, ylims=ylims, zlims=zlims, fc=fc, fs=fs, c=c,
            modtype=modtype, N_ax=N_ax, Nx=Nx, Nz=Nz, downsample=downsample,
            initial_times=None)

        self.focus = focus
        raise NotImplementedError('CircularWaveScan has not been implemented.')


def compute_t0_delays_planewave(ele_pos, polar_angle, azimuth_angle=0, c=1540):
    """Computes the transmit delays for a planewave, shifted such that the
    first element fires at t=0.

    Args:
        ele_pos (np.ndarray): The positions of the elements in the array of
            shape (element, 3).
        polar_angle (float): The polar angle of the planewave in radians.
        azimuth_angle (float, optional): The azimuth angle of the planewave
            in radians. Defaults to 0.
        c (float, optional): The speed of sound. Defaults to 1540.

    Returns:
        np.ndarray: The transmit delays for each element of shape (element,).
    """
    # The wave vector of the planewave of shape (1, 3)
    v = np.stack([np.sin(polar_angle)*np.cos(azimuth_angle),
                  np.sin(polar_angle)*np.sin(azimuth_angle),
                  np.cos(polar_angle)])[None]

    # Compute the projection of the element positions onto the wave vector
    projection = np.sum(ele_pos*v, axis=1)

    # Convert from distance to time to compute the transmit delays.
    t0_delays_not_zero_algined = projection/c

    # The smallest (possibly negative) time corresponds to the moment when
    # the first element fires.
    t_first_fire = np.min(projection)/c

    # The transmit delays are the projection minus the offset. This ensures
    # that the first element fires at t=0.
    t0_delays = t0_delays_not_zero_algined-t_first_fire

    return t0_delays


def compute_t0_delays_focused(origin, focus_distance, ele_pos, polar_angle,
                              azimuth_angle=0, c=1540):
    """Computes the transmit delays for a focused transmit, shifted such that
    the first element fires at t=0.

    Args:
        origin (np.ndarray): The origin of the focused transmit of shape (3,).
        focus_distance (float): The distance to the focus.
        ele_pos (np.ndarray): The positions of the elements in the array of
            shape (element, 3).
        polar_angle (float): The polar angle of the planewave in radians.
        azimuth_angle (float, optional): The azimuth angle of the planewave
            in radians. Defaults to 0.
        c (float, optional): The speed of sound. Defaults to 1540.

    Returns:
        np.ndarray: The transmit delays for each element of shape (element,).
    """
    # Compute the wave vector of shape (1, 3)
    v = np.stack([np.sin(polar_angle)*np.cos(azimuth_angle),
                  np.sin(polar_angle)*np.sin(azimuth_angle),
                  np.cos(polar_angle)])

    # Compute the location of the virtual source by adding the focus distance
    # to the origin along the wave vector.
    virtual_source = origin + focus_distance*v

    # Add a dummy dimension for the element dimension
    virtual_source = virtual_source[None]

    # Compute the distance between the virtual source and each element
    dist = np.linalg.norm(virtual_source-ele_pos, axis=1)

    dist *= -np.sign(focus_distance)

    # Convert from distance to time to compute the
    # transmit delays/travel times.
    travel_times = dist/c

    # The smallest (possibly negative) time corresponds to the moment when
    # the first element fires.
    t_first_fire = np.min(travel_times, axis=0)

    # Shift the transmit delays such that the first element fires at t=0.
    t0_delays = travel_times-t_first_fire

    return t0_delays<|MERGE_RESOLUTION|>--- conflicted
+++ resolved
@@ -117,8 +117,25 @@
 
         #: The beamforming grid of shape (Nx, Nz, 3)
         self.grid = get_grid(self)
-        self.Nx = self.grid.shape[1] if not self.Nx else self.Nx
-        self.Nz = self.grid.shape[0] if not self.Nz else self.Nz
+
+    def get_time_zero(self, element_positions, c=1540, offset=0):
+        """Returns an ndarray with the delay between the first element firing
+        and that element firing.
+
+        Args:
+            element_positions (ndarray): The element positions as specified in
+                the Probe object.
+            c (int, float): The assumed speed of sound.
+            offset (float, optional): Additional offset to add. Defaults to 0.
+
+        Returns:
+            ndarray: The delays
+        """
+        # pylint: disable=unused-argument
+        if self.tzero_correct:
+            return np.ones(self.N_tx)*offset
+        else:
+            return np.zeros(self.N_tx)
 
 class FocussedScan(Scan):
     """
@@ -145,13 +162,8 @@
 
     def __init__(self, N_tx=75, xlims=(-0.01, 0.01), ylims=(0, 0),
                  zlims=(0, 0.04), fc=7e6, fs=28e6, c=1540, modtype='rf',
-<<<<<<< HEAD
-                 N_ax=256, Nx=128, Nz=128, downsample=1, angles=None,
-                 n_angles=None, initial_times=None):
-=======
                  N_ax=256, Nx=128, Nz=128, tzero_correct=True, downsample=1,
                  pixels_per_wvln=3, angles=None, n_angles=None):
->>>>>>> 5bdeaa02
         """
         Initializes a PlaneWaveScan object.
 
@@ -191,12 +203,8 @@
 
         super().__init__(
             N_tx=N_tx, xlims=xlims, ylims=ylims, zlims=zlims, fc=fc, fs=fs, c=c,
-<<<<<<< HEAD
-            modtype=modtype, N_ax=N_ax, Nx=Nx, Nz=Nz, downsample=downsample)
-=======
             modtype=modtype, N_ax=N_ax, Nx=Nx, Nz=Nz,
             tzero_correct=tzero_correct, downsample=downsample, pixels_per_wvln=pixels_per_wvln)
->>>>>>> 5bdeaa02
 
         assert angles is not None, \
             'Please provide angles at which plane wave dataset was recorded'
