--- conflicted
+++ resolved
@@ -550,7 +550,38 @@
 
         return self._grid
 
-<<<<<<< HEAD
+    @property
+    def pfield(self):
+        """The pfield grid of shape (Nx, Nz, 1)."""
+        if self._pfield is not None:
+            return self._pfield
+
+        if self.probe_geometry is None:
+            log.warning(
+                "scan.probe_geometry not set. Cannot compute pfield."
+                "Defaulting to uniform weights."
+            )
+            self._pfield = 1
+        else:
+            if self.pfield_kwargs is None:
+                pfield_kwargs = {}
+            else:
+                pfield_kwargs = self.pfield_kwargs
+
+            self._pfield = compute_pfield(self, **pfield_kwargs)
+
+        return self._pfield
+
+    @pfield.setter
+    def pfield(self, value):
+        """Manually set the pfield."""
+        self.pfield_kwargs = None
+        self._pfield = value
+        assert self._pfield.shape == (self.Nx, self.Nz, 1), (
+            f"pfield must have shape (Nx, Nz, 1) = {self.Nx, self.Nz, 1}. "
+            f"Got shape {self._pfield.shape}."
+        )
+
     def get_scan_parameters(self):
         """Returns a dictionary with all the parameters of the scan.
         Note that these are the parameters under the currently set selected_transmits.
@@ -580,40 +611,8 @@
             "selected_transmits": self.selected_transmits,
             "probe_geometry": self.probe_geometry,
             "time_to_next_transmit": self.time_to_next_transmit,
+            "pfield": self.pfield,
         }
-=======
-    @property
-    def pfield(self):
-        """The pfield grid of shape (Nx, Nz, 1)."""
-        if self._pfield is not None:
-            return self._pfield
-
-        if self.probe_geometry is None:
-            log.warning(
-                "scan.probe_geometry not set. Cannot compute pfield."
-                "Defaulting to uniform weights."
-            )
-            self._pfield = 1
-        else:
-            if self.pfield_kwargs is None:
-                pfield_kwargs = {}
-            else:
-                pfield_kwargs = self.pfield_kwargs
-
-            self._pfield = compute_pfield(self, **pfield_kwargs)
-
-        return self._pfield
-
-    @pfield.setter
-    def pfield(self, value):
-        """Manually set the pfield."""
-        self.pfield_kwargs = None
-        self._pfield = value
-        assert self._pfield.shape == (self.Nx, self.Nz, 1), (
-            f"pfield must have shape (Nx, Nz, 1) = {self.Nx, self.Nz, 1}. "
-            f"Got shape {self._pfield.shape}."
-        )
->>>>>>> 38c1108f
 
 
 class FocussedScan(Scan):
