"""Class structures containing parameters defining an ultrasound scan and the
beamforming grid.

- **Author(s)**     : Vincent van de Schaft
- **Date**          : Wed Feb 15 2024
"""
import warnings
import numpy as np
from usbmd.utils.pixelgrid import get_grid

_MOD_TYPES = [None, 'rf', 'iq']

class Scan:
    """Scan base class."""
<<<<<<< HEAD
=======
    def __init__(self, N_tx=75, xlims=(-0.01, 0.01), ylims=(0, 0),
                 zlims=(0, 0.04), fc=7e6, fs=28e6, c=1540, modtype='rf',
                 N_ax=3328, Nx=None, Nz=None, pixels_per_wvln=3,
                 polar_angles=None, azimuth_angles=None,t0_delays=None,
                 focus_distances=None,
                 downsample=1, initial_times=None):
        """
        Initializes a Scan object representing the number and type of transmits,
        and the target pixels to beamform to.
>>>>>>> 1ab0cf1f

    def __init__(self, N_tx, fc=7e6, fs=28e6, c=1540, modtype='rf', N_ax=3328,
                 initial_times=None, t0_delays=None, tx_apodizations=None,
                 Nx=128, Nz=128, xlims=(-0.01, 0.01), ylims=(0, 0),
                 zlims=(0, 0.04), pixels_per_wvln=3, downsample=1):
        """Initializes a Scan object representing the number and type of
        transmits, and the target pixels to beamform to.

        The Scan object generates a pixel grid based on Nx, Nz, xlims, and
        zlims when it is initialized. When any of these parameters are changed
        the grid is recomputed automatically.

        Args:
            N_tx (int): The number of transmits to produce a single frame.
            fc (float, optional): The modulation carrier frequency.
                Defaults to 7e6.
            fs (float, optional): The sampling rate to sample rf- or
                iq-signals with. Defaults to 28e6.
            c (float, optional): The speed of sound in m/s. Defaults to 1540.
                modtype(string, optional): The modulation type. ('rf' or 'iq').
                Defaults to 'rf'
            N_ax (int, optional): The number of samples per in a receive
                recording per channel. Defaults to None.
            initial_times (np.ndarray, optional): The initial times of the
                transmits in seconds of shape (N_tx,). Defaults to None.
            t0_delays (np.ndarray, optional): The transmit delays in seconds of
                shape (N_tx, n_el), shifted such that the smallest delay is 0.
                Defaults to None.
            tx_apodizations (np.ndarray, float, optional): The transmit
                apodizations of shape (N_tx, n_el) or a single float to use for
                all apodizations. Defaults to None.
            Nx (int, optional): The number of pixels in the lateral direction
                in the beamforming grid. Defaults to None.
            Nz (int, optional): The number of pixels in the axial direction in
                the beamforming grid. Defaults to None.
            xlim (tuple, optional): The x-limits in the beamforming grid.
                Defaults to (-0.01, 0.01).
            ylim (tuple, optional): The y-limits in the beamforming grid.
                Defaults to (0, 0).
            zlim (tuple, optional): The z-limits in the beamforming grid.
                Defaults to (0,0.04).
            pixels_per_wvln (int, optional): The number of pixels per wavelength
                to use in the beamforming grid. Only used when Nx and Nz are not
                defined. Defaults to 3.
            polar_angles (ndarray, optional): The polar angles of the
                transmissions of shape (n_tx,). (The ones usually used in 2D
                imaging) Defaults to None.
            azimuth_angles (ndarray, optional): The azimuth angles of the
                transmissions of shape (n_tx,). (The ones usually used in 3D
                imaging) Defaults to None.
            t0_delays (ndarray, optional): The transmit delays for each element
                shifted such that the first element fires at t=0 of shape
                (element,). Defaults to None.
            focus_distances (ndarray, optional): The focus distances from the
                origin for each transmit (n_tx,). Set to Inf for planewave.
                Negative for diverging wave. Positive for focused transmits.
                Defaults to None.
            downsample (int, optional): Decimation factor applied after downconverting
                data to baseband (RF to IQ). Defaults to 1.

        Raises:
            NotImplementedError: Initializing from probe not yet implemented.
        """
        assert modtype in _MOD_TYPES, "modtype must be either 'rf' or 'iq'."

        # Attributes concerning channel data
        #: The number of transmissions in a frame
        self.N_tx = N_tx
        #: The modulation carrier frequency [Hz]
        self.fc = fc
        #: The sampling rate [Hz]
        self.fs = fs
        #: The speed of sound [m/s]
        self.c = c
        #: The modulation type of the raw data ('rf' or 'iq')
        self.modtype = modtype
        #: The number of samples per channel per acquisition
        self.N_ax = N_ax // downsample
        #: The demodulation frequency [Hz]
        self.fdemod = self.fc if modtype == 'iq' else 0.
        #: The number of rf/iq channels (1 for rf, 2 for iq)
        self.n_ch = 2 if modtype == 'iq' else 1
        #: The wavelength of the modulation carrier [m]
        self.wvln = self.c / self.fc
        #: The number of pixels per wavelength in the beamforming grid
        self.pixels_per_wavelength = pixels_per_wvln

        # Beamforming grid related attributes
        # ---------------------------------------------------------------------
        #: The x-limits of the beamforming grid [m]
        self._xlims = xlims
        #: The y-limits of the beamforming grid [m]
        self._ylims = ylims
        #: The z-limits of the beamforming grid [m]
        self._zlims = zlims

        #: The number of pixels in the lateral direction in the beamforming
        #: grid
        self._Nx = Nx
        #: The number of pixels in the axial direction in the beamforming grid
        self._Nz = Nz

        #: The beamforming grid of shape (Nx, Nz, 3)
        self._grid = None

        # Compute the zlims from the other values if not supplied
        if zlims:
            self.zlims = zlims
        else:
            self.zlims = [0, self.c * self.N_ax / self.fs / 2]
            print(self.zlims)

        self.z_axis = np.linspace(*self.zlims, N_ax)

        if initial_times is None:
            warnings.warn('No initial times provided. Assuming all zeros.')
            initial_times = np.zeros(N_tx)

        self.initial_times = initial_times

        if t0_delays is None:
            warnings.warn('No t0_delays provided. Assuming all zeros and '
                          '128 element probe.')
            t0_delays = np.zeros((N_tx, 128))
        self.t0_delays = t0_delays

        if tx_apodizations is None:
            warnings.warn('No tx_apodizations provided. Assuming all ones and '
                          '128 element probe.')
            tx_apodizations = np.ones((N_tx, 128))
        self.tx_apodizations = tx_apodizations

    # def add_transmit(self, index, t0_delays, tx_apodizations, c, initial_time=0.0):
    #     """Adds a transmit to the scan.

    #     Args:
    #         index (int): The index of the transmit.
    #         t0_delays (np.ndarray): The transmit delays in seconds of shape
    #             (n_el,), shifted such that the smallest delay is 0.
    #         tx_apodizations (np.ndarray, float): The transmit apodizations of
    #             shape (n_el,) or a single float to use for all
    #             apodizations.
    #         c (float): The speed of sound in m/s.
    #         initial_time (float, optional): The initial time of the transmit
    #             in seconds. Defaults to 0.0.

    #     """
    #     assert isinstance(tx_apodizations, (np.ndarray, float)), \
    #         "tx_apodizations must be a numpy array or a float."
    #     assert isinstance(t0_delays, np.ndarray), \
    #         "tx_delays must be a numpy array."

    #     if isinstance(tx_apodizations, float):
    #         # Set the transmit apodizations to all ones if not supplied
    #         tx_apodizations = np.ones_like(t0_delays)*tx_apodizations

    #     self.initial_times[index] = initial_time
    #     self.t0_delays[index] = t0_delays
    #     self.tx_apodizations[index] = tx_apodizations

    # def add_planewave_transmit(self, ele_pos, polar_angle, azimuth_angle=0,
    #                            apodization=1., c=1540, initial_time=0.0):
    #     """Adds a planewave transmit to the scan.

    #     Args:
    #         ele_pos (np.ndarray): The element positions in meters of shape
    #             (n_el, 3).
    #         polar_angle (float): The polar angle of the planewave wave vector
    #             in degrees. (This is the one that is used in 2D imaging.)
    #         azimuth_angle (float): The azimuth angle of the planewave wave
    #             vector in degrees. (This is the one that is used in 3D
    #             imaging.)
    #         focus_distance (float): The focus of the planewave in meters.
    #         apodization (float, optional): The apodization to use for the
    #             transmit. Defaults to 1.
    #         c (float): The speed of sound in m/s.
    #         initial_time (float, optional): The initial time of the transmit
    #             in seconds. Defaults to 0.0.
    #     """

    #     # Create a new transmit object and add it to the list of transmits
    #     transmit = PlanewaveTransmit(ele_pos, polar_angle, azimuth_angle,
    #                                  apodization, c, initial_time)
    #     self.transmits.append(transmit)

    @property
    def Nx(self):
        """The number of pixels in the lateral direction in the beamforming
        grid."""
        return self._Nx

    @Nx.setter
    def Nx(self, value):
        self._Nx = value
        self._grid = None

    @property
    def Nz(self):
        """The number of pixels in the axial direction in the beamforming
        grid."""
        return self._Nz

    @Nz.setter
    def Nz(self, value):
        self._Nz = value
        self._grid = None

    @property
    def xlims(self):
        """The x-limits of the beamforming grid [m]."""
        return self._xlims

    @xlims.setter
    def xlims(self, value):
        self._xlims = value
        self._grid = None

    @property
    def ylims(self):
        """The y-limits of the beamforming grid [m]."""
        return self._ylims

    @ylims.setter
    def ylims(self, value):
        self._ylims = value
        self._grid = None

    @property
    def zlims(self):
        """The z-limits of the beamforming grid [m]."""
        return self._zlims

    @zlims.setter
    def zlims(self, value):
        self._zlims = value
        self._grid = None

    @property
    def grid(self):
        """The beamforming grid of shape (Nx, Nz, 3)."""
        if self._grid is None:
            self._grid = get_grid(self)
        return self._grid

<<<<<<< HEAD
=======
        # TODO: Change to polar angles
        #: The polar angles of the planewaves. (The ones usually used in 2D imaging)
        self.angles = polar_angles
        #: The azimuth angles of the planewaves. (The ones usually used in 3D imaging)
        self.azimuth_angles = azimuth_angles
        #: Thefocus distances from the origin for each transmit (n_tx). Set to
        #: Inf for planewave. Negative for diverging wave. Positive for
        #: focused transmits.
        self.focus_distances = focus_distances
        #: The transmit delays for each element shifted such that the first
        #: element fires at t=0 of shape (n_elements,)
        self.t0_delays = t0_delays

        #: The beamforming grid of shape (Nx, Nz, 3)
        self.grid = get_grid(self)
>>>>>>> 1ab0cf1f

class FocussedScan(Scan):
    """
    Class representing a focussed beam scan where every transmit has a beam
    origin, angle, and focus defined.

        Args:
            probe (Probe, str, optional): Probe object to read values from or
                probe name to initialize. Defaults to None.
            n_tx (int, optional): The number of transmits to produce a single
                frame. Defaults to 75.
            xlim (tuple, optional): The x-limits in the beamforming grid.
                Defaults to (-0.01, 0.01).
            ylim (tuple, optional): The y-limits in the beamforming grid.
                Defaults to (0, 0).
            zlim (tuple, optional): The z-limits in the beamforming grid.
                Defaults to (0,0.04).
            fc (float, optional): The modulation carrier frequency.
                Defaults to 7e6.
            fs (float, optional): The sampling rate to sample rf- or
                iq-signals with. Defaults to 28e6.
            c (float, optional): The speed of sound in m/s. Defaults to 1540.
                modtype(string, optional): The modulation type. ('rf' or 'iq').
                Defaults to 'rf'
            N_ax (int, optional): The number of samples per in a receive
                recording per channel. Defaults to None.
            origins (ndarray, optional): The origins of the beams of shape
                (tx, 3). Defaults to None.
            focus_distances (ndarray, optional): The focus distances of the
                beams in m of shape (tx,). Defaults to None.
            Nx (int, optional): The number of pixels in the lateral direction
                in the beamforming grid. Defaults to None.
            Nz (int, optional): The number of pixels in the axial direction in
                the beamforming grid. Defaults to None.
            pixels_per_wvln (int, optional): The number of pixels per wavelength
                to use in the beamforming grid. Only used when Nx and Nz are not
                defined. Defaults to 3.
            downsample (int, optional): Decimation factor applied after downconverting
                data to baseband (RF to IQ). Defaults to 1.
    """

    def __init__(self, angles, origins, focus_distances, *args, **kwargs):
        super().__init__(*args, **kwargs)

        # TODO: Change to vfocus?
        self.origins = origins
        self.focus_distances = focus_distances
        self.angles = angles


class PlaneWaveScan(Scan):
    """
    Class representing a plane wave scan where every transmit has an angle.
    """

<<<<<<< HEAD
    def __init__(self, xlims=(-0.01, 0.01), ylims=(0, 0), zlims=(0, 0.04),
                 fc=7e6, fs=28e6, c=1540, modtype='rf',N_ax=256, Nx=128,
                 Nz=128, downsample=1, angles=None,
                 n_angles=None, initial_times=None):
=======
    def __init__(self, N_tx=75, xlims=(-0.01, 0.01), ylims=(0, 0),
                 zlims=(0, 0.04), fc=7e6, fs=28e6, c=1540, modtype='rf',
                 N_ax=256, Nx=None, Nz=None, downsample=1, pixels_per_wvln=3,
                 angles=None, n_angles=None, initial_times=None):
>>>>>>> 1ab0cf1f
        """
        Initializes a PlaneWaveScan object.

        Args:
            n_tx (int, optional): The number of planewave transmits. Defaults
                to 75.
            xlims (tuple, optional): The min and max x value in beamforming
                grid. Defaults to (-0.01, 0.01).
            ylims (tuple, optional): _description_. Defaults to (0, 0).
            zlims (tuple, optional): _description_. Defaults to (0, 0.04).
            fc (float, int, optional): The carrier frequency. Defaults to 7e6.
            fs (float, int, optional): The sampling rate. Defaults to 28e6.
            c (int, optional): The assumed speed of sound. Defaults to 1540.
            modtype (str, optional): The modulation type (rf or iq). Defaults
                to 'rf'.
            N_ax (int, optional): The number of axial samples per element per
                transmit. Defaults to 256.
            Nx (int, optional): The number of pixels in the x direction in the
                beamforming grid. Defaults to 128.
            Nz (int, optional): The number of pixels in the z direction in the
                beamforming grid. Defaults to 128.
            angles (list, optional): The angles of the planewaves. Defaults to
                None.
            n_angles (int, list, optional): The number of angles to use for
                beamforming. The angles will be sampled evenly from the angles
                list. Alternatively n_angles can contain a list of indices to
                use. Defaults to None.

        Raises:
            ValueError: If n_angles has an invalid value.
        """

        super().__init__(xlims=xlims, ylims=ylims, zlims=zlims, fc=fc, fs=fs,
                         c=c, modtype=modtype, N_ax=N_ax, Nx=Nx, Nz=Nz,
                         downsample=downsample)

        assert angles is not None, \
            'Please provide angles at which plane wave dataset was recorded'
        self.angles = angles
        if n_angles:
            if isinstance(n_angles, list):
                try:
                    self.n_angles = n_angles
                    self.angles = self.angles[n_angles]
                except Exception as exc:
                    raise ValueError(
                        'Angle indexing does not match the number of '
                        'recorded angles') from exc
            elif n_angles > len(self.angles):
                raise ValueError(
                    f'Number of angles {n_angles} specified supersedes '
                    f'number of recorded angles {len(self.angles)}.'
                )
            else:
                # Compute n_angles evenly spaced indices for reduced angles
                angle_indices = np.linspace(0, len(self.angles)-1, n_angles)
                # Round the computed angles to integers and turn into list
                angle_indices = list(np.rint(angle_indices).astype('int'))
                # Store the values and indices in the object
                self.n_angles = angle_indices
                self.angles = self.angles[angle_indices]
        else:
            self.n_angles = list(range(len(self.angles)))

        self.N_tx = len(self.angles)


class DivergingWaveScan(Scan):
    """Class representing a scan with diverging wave transmits."""

    def __init__(self, focus, *args, **kwargs):

        # super().__init__(xlims=xlims, ylims=ylims, zlims=zlims, fc=fc, fs=fs,
        #                  c=c, modtype=modtype, N_ax=N_ax, Nx=Nx, Nz=Nz,
        #                  downsample=downsample)

        self.focus = focus
        raise NotImplementedError('DivergingWaveScan has not been implemented.')


class Transmit:
    """Transmit class for storing the parameters of a single transmit."""

    def __init__(self, t0_delays, tx_apodizations=1.0, initial_time=0) -> None:
        """Initializes a Transmit object.

        Args:
            t0_delays (np.ndarray, optional): The transmit delays for each
                element of shape (n_el,) (This is the time delay between the
                first element firing and this element firing). Defaults to
                None in which case tzero is set to all zeros.
            tx_apodizations (np.ndarray, float, optional): The transmit
                apodizations for each element of shape (n_el,) or a float
                value in which case the apodization will be the same for all
                elements. Defaults to 1.0 in which case the apodization is set
                to all ones.
            initial_time (float, optional): The time instant at which the
                A/D conversion starts and records the first sample, where t=0
                is defined as the moment the first element starts firing.
                Defaults to 0.0.
        """

        #: The transmit apodizations of shape (n_el,)
        self.tx_apodizations = tx_apodizations

        # Set to all ones if not supplied
        if isinstance(tx_apodizations, float):
            self.tx_apodizations = np.ones_like(t0_delays)

        #: The transmit delays for each element (This is the time delay between
        #: the first element firing and this element firing)
        self.t0_delays = t0_delays

        #: The time instant at which the A/D conversion starts and records the
        # first sample, where t=0 is defined as the moment the first element
        # starts firing. Defaults to 0.0.
        self.initial_time = initial_time

    def _compute_tx_delays(self, pixels, ele_pos, c=1540):
        """Computes the transmit delays for every pixel in `pixels`.
        That is the time delay between the first element firing and the
        wavefront reaching each pixel.

        Args:
            pixels (np.ndarray): The pixel positions in the array of shape
                (n_pixels, 3).
            ele_pos (np.ndarray): The positions of the elements in the array of
                shape (element, 3).
            c (float, optional): The speed of sound in m/s. Defaults to 1540.

        Returns:
            np.ndarray: The transmit delays for each pixel in s.
        """
        # Add an element dimension to pixels (el, pix, xyz)
        pixels = pixels[None]
        # Add a pixel dimension to ele_pos (el, pix, xyz)
        ele_pos = ele_pos[:, None]
        # Compute the distances between each pixel and each element
        # This brings dists to shape (el, pix)
        dists = np.linalg.norm(pixels-ele_pos, axis=2)
        # Compute the transmit delays
        tx_delays = dists/c
        # Add the transmit delays prior to firing for each element
        tx_delays += self.t0_delays[:, None]
        # TODO: Add delay for elements that are not in the subaperture.
        # (see torch version)

        # Compute the minimum transmit delay as this is the moment when the
        # wavefront reaches each pixel.
        tx_delay_min = np.min(tx_delays, axis=0)

        return tx_delay_min

class PlanewaveTransmit(Transmit):
    """Planewave transmit class. Initializes the Transmit base class with the
    correct transmit delays for a planewave."""

    def __init__(self, ele_pos, polar_angle, azimuth_angle=0,
                 tx_apodizations=1, c=1540, initial_time=0.0) -> None:
        """Initializes a TransmitPlanewave object. This is effectively a
        normal Transmit object with the transmit delays set to the correct
        values for a planewave.

        Args:
            ele_pos (np.ndarray): The positions of the elements in the array of
                shape (element, 3).
            polar_angle (float): The polar angle of the planewave in radians.
            azimuth_angle (float, optional): The azimuth angle of the planewave
                in radians. Defaults to 0.
            tx_apodizations (np.ndarray, optional): The transmit apodizations
                for each element. Defaults to None in which case the
                apodization is set to all ones.
            c (float, optional): The speed of sound in m/s. Defaults to 1540.
            initial_time (float, optional): The time instant at which the
                A/D conversion starts and records the first sample, where t=0
                is defined as the moment the first element starts firing.
                Defaults to 0.0.
        """
        # Compute the transmit delays
        t0_delays = compute_t0_delays_planewave(ele_pos, polar_angle,
                                                azimuth_angle, c)

        #: The angle of the planewave in radians
        #: This can be used to compute the transmit delays for the placewave
        #: transmit instead of using the tx_delays attribute.
        self.polar_angle = float(polar_angle)
        self.azimuth_angle = float(azimuth_angle)

        #: The wave vector of the planewave of shape `(3,)`
        self.v = np.array([np.sin(polar_angle)*np.cos(azimuth_angle),
                           np.sin(polar_angle)*np.sin(azimuth_angle),
                           np.cos(polar_angle)])

        # Initialize the Transmit base class
        super().__init__(t0_delays, tx_apodizations, initial_time)

    def _compute_tx_delays(self, pixels, ele_pos, c=1540):
        """Computes the transmit delays for every pixel in `pixels`.
        That is the time delay between the first element firing and the
        wavefront reaching each pixel.

        Args:
            pixels (np.ndarray): The pixel positions in the array of shape
                (n_pixels, 3).
            ele_pos (np.ndarray): The positions of the elements in the array of
                shape (element, 3).
            c (float, optional): The speed of sound in m/s. Defaults to 1540.

        Returns:
            np.ndarray: The transmit delays for each pixel in s.
        """
        # Add an element dimension to pixels (el, pix, xyz)
        pixels = pixels[None]
        # Add a pixel dimension to ele_pos (el, pix, xyz)
        ele_pos = ele_pos[:, None]
        # Compute the projection of the element positions onto the wave vector
        # and convert to time
        projection = np.sum(ele_pos*self.v[:, None, None], axis=1)/c

        # The smallest (possibly negative) time corresponds to the moment when
        # the first element fires.
        t_first_fire = np.min(projection)

        # Project the pixel positions onto the wave vector and convert to time
        pixel_projection = np.sum(pixels*self.v[:, None, None], axis=2)/c

        # Compute the transmit delays
        tx_delays = t_first_fire + pixel_projection

        return tx_delays

# WIP
class FocusedTransmit(Transmit):
    """Focused transmit class. Initializes the Transmit base class with the
    correct transmit delays for a focused transmit."""

    def __init__(self, origin, focus_distance, ele_pos, polar_angle,
                 azimuth_angle, c=1540, tx_apodizations=None) -> None:
        """Initializes a TransmitFocused object. This is effectively a normal
        Transmit object with the transmit delays set to the correct values for
        a focused transmit.

        Args:
            origin (np.ndarray): The origin of the focused transmit of shape
                (3,).
            focus_distance (float): The distance to the focus.
            polar_angle (float): The polar angle of the focus.
            azimuthal_angle (float): The azimuthal angle of the focus.
            ele_pos (np.ndarray): The positions of the elements in the array
                of shape (element, 3).
            c (float, optional): The speed of sound in m/s. Defaults to 1540.
            tx_apodizations (np.ndarray, optional): The transmit apodizations
                for each element. Defaults to None in which case the
                apodization is set to all ones.
        """
        # Compute the transmit delays
        t0_delays = compute_t0_delays_focused(origin, focus_distance, polar_angle,
                                              ele_pos, c)

        #: The trasmit origin in meters of shape (3,)
        #: This can be used to compute the transmit delays for a focused
        #: transmit instead of using the tx_delays attribute.
        self.origin = origin

        #: The distance to the virtual source/focal point in meters
        #: This can be used to compute the transmit delays for a focused
        #: transmit instead of using the tx_delays attribute.
        self.focus_distance = focus_distance

        #: The angle of the transmit in radians
        #: This can be used to compute the transmit delays for a focused
        #: transmit instead of using the tx_delays attribute.
        self.polar_angle = polar_angle

        self.azimuth_angle = azimuth_angle

        # Initialize the Transmit base class
        super().__init__(t0_delays, tx_apodizations)

def compute_t0_delays_planewave(ele_pos, polar_angle, azimuth_angle=0, c=1540):
    """Computes the transmit delays for a planewave, shifted such that the
    first element fires at t=0.

    Args:
        ele_pos (np.ndarray): The positions of the elements in the array of
            shape (element, 3).
        polar_angle (float): The polar angle of the planewave in radians.
        azimuth_angle (float, optional): The azimuth angle of the planewave
            in radians. Defaults to 0.
        c (float, optional): The speed of sound. Defaults to 1540.

    Returns:
        np.ndarray: The transmit delays for each element of shape (element,).
    """
    # The wave vector of the planewave of shape (1, 3)
    v = np.stack([np.sin(polar_angle)*np.cos(azimuth_angle),
                  np.sin(polar_angle)*np.sin(azimuth_angle),
                  np.cos(polar_angle)])[None]

    # Compute the projection of the element positions onto the wave vector
    projection = np.sum(ele_pos*v, axis=1)

    # Convert from distance to time to compute the transmit delays.
    t0_delays_not_zero_algined = projection/c

    # The smallest (possibly negative) time corresponds to the moment when
    # the first element fires.
    t_first_fire = np.min(projection)/c

    # The transmit delays are the projection minus the offset. This ensures
    # that the first element fires at t=0.
    t0_delays = t0_delays_not_zero_algined-t_first_fire

    return t0_delays


def compute_t0_delays_focused(origin, focus_distance, ele_pos, polar_angle,
                              azimuth_angle=0, c=1540):
    """Computes the transmit delays for a focused transmit, shifted such that
    the first element fires at t=0.

    Args:
        origin (np.ndarray): The origin of the focused transmit of shape (3,).
        focus_distance (float): The distance to the focus.
        ele_pos (np.ndarray): The positions of the elements in the array of
            shape (element, 3).
        polar_angle (float): The polar angle of the planewave in radians.
        azimuth_angle (float, optional): The azimuth angle of the planewave
            in radians. Defaults to 0.
        c (float, optional): The speed of sound. Defaults to 1540.

    Returns:
        np.ndarray: The transmit delays for each element of shape (element,).
    """
    # Compute the wave vector of shape (1, 3)
    v = np.stack([np.sin(polar_angle)*np.cos(azimuth_angle),
                  np.sin(polar_angle)*np.sin(azimuth_angle),
                  np.cos(polar_angle)])

    # Compute the location of the virtual source by adding the focus distance
    # to the origin along the wave vector.
    virtual_source = origin + focus_distance*v

    # Add a dummy dimension for the element dimension
    virtual_source = virtual_source[None]

    # Compute the distance between the virtual source and each element
    dist = np.linalg.norm(virtual_source-ele_pos, axis=1)

    dist *= -np.sign(focus_distance)

    # Convert from distance to time to compute the
    # transmit delays/travel times.
    travel_times = dist/c

    # The smallest (possibly negative) time corresponds to the moment when
    # the first element fires.
    t_first_fire = np.min(travel_times, axis=0)

    # Shift the transmit delays such that the first element fires at t=0.
    t0_delays = travel_times-t_first_fire

    return t0_delays<|MERGE_RESOLUTION|>--- conflicted
+++ resolved
@@ -12,8 +12,6 @@
 
 class Scan:
     """Scan base class."""
-<<<<<<< HEAD
-=======
     def __init__(self, N_tx=75, xlims=(-0.01, 0.01), ylims=(0, 0),
                  zlims=(0, 0.04), fc=7e6, fs=28e6, c=1540, modtype='rf',
                  N_ax=3328, Nx=None, Nz=None, pixels_per_wvln=3,
@@ -23,14 +21,6 @@
         """
         Initializes a Scan object representing the number and type of transmits,
         and the target pixels to beamform to.
->>>>>>> 1ab0cf1f
-
-    def __init__(self, N_tx, fc=7e6, fs=28e6, c=1540, modtype='rf', N_ax=3328,
-                 initial_times=None, t0_delays=None, tx_apodizations=None,
-                 Nx=128, Nz=128, xlims=(-0.01, 0.01), ylims=(0, 0),
-                 zlims=(0, 0.04), pixels_per_wvln=3, downsample=1):
-        """Initializes a Scan object representing the number and type of
-        transmits, and the target pixels to beamform to.
 
         The Scan object generates a pixel grid based on Nx, Nz, xlims, and
         zlims when it is initialized. When any of these parameters are changed
@@ -68,19 +58,6 @@
             pixels_per_wvln (int, optional): The number of pixels per wavelength
                 to use in the beamforming grid. Only used when Nx and Nz are not
                 defined. Defaults to 3.
-            polar_angles (ndarray, optional): The polar angles of the
-                transmissions of shape (n_tx,). (The ones usually used in 2D
-                imaging) Defaults to None.
-            azimuth_angles (ndarray, optional): The azimuth angles of the
-                transmissions of shape (n_tx,). (The ones usually used in 3D
-                imaging) Defaults to None.
-            t0_delays (ndarray, optional): The transmit delays for each element
-                shifted such that the first element fires at t=0 of shape
-                (element,). Defaults to None.
-            focus_distances (ndarray, optional): The focus distances from the
-                origin for each transmit (n_tx,). Set to Inf for planewave.
-                Negative for diverging wave. Positive for focused transmits.
-                Defaults to None.
             downsample (int, optional): Decimation factor applied after downconverting
                 data to baseband (RF to IQ). Defaults to 1.
 
@@ -268,24 +245,6 @@
             self._grid = get_grid(self)
         return self._grid
 
-<<<<<<< HEAD
-=======
-        # TODO: Change to polar angles
-        #: The polar angles of the planewaves. (The ones usually used in 2D imaging)
-        self.angles = polar_angles
-        #: The azimuth angles of the planewaves. (The ones usually used in 3D imaging)
-        self.azimuth_angles = azimuth_angles
-        #: Thefocus distances from the origin for each transmit (n_tx). Set to
-        #: Inf for planewave. Negative for diverging wave. Positive for
-        #: focused transmits.
-        self.focus_distances = focus_distances
-        #: The transmit delays for each element shifted such that the first
-        #: element fires at t=0 of shape (n_elements,)
-        self.t0_delays = t0_delays
-
-        #: The beamforming grid of shape (Nx, Nz, 3)
-        self.grid = get_grid(self)
->>>>>>> 1ab0cf1f
 
 class FocussedScan(Scan):
     """
@@ -329,6 +288,86 @@
 
     def __init__(self, angles, origins, focus_distances, *args, **kwargs):
         super().__init__(*args, **kwargs)
+        assert modtype in _MOD_TYPES, "modtype must be either 'rf' or 'iq'."
+
+        # Attributes concerning channel data
+        #: The number of transmits in a single frame
+        self.N_tx = N_tx
+        #: The transmit center frequency. This is the frequency of the
+        #: modulation
+        self.fc = fc
+        #: The sampling frequency of the receive data
+        self.fs = fs
+        #: The average speed of sound
+        self.c = c
+        #: The modulation type. This can be 'rf' or 'iq'
+        self.modtype = modtype
+        #: The number of axial samples in a single receive recording
+        self.N_ax = N_ax // downsample
+        #: ?
+        self.fdemod = self.fc if modtype == 'iq' else 0.
+        #: The number of channels in a single receive recording. For IQ-data
+        #: there are 2 channels (the I and the Q channel). For rf-data there
+        #: is only 1 channel.
+        self.N_ch = 2 if modtype == 'iq' else 1
+        #: The wavelength of the carrier signal
+        self.wvln = self.c / self.fc
+        #: The number of pixels per wavelength
+        self.pixels_per_wavelength = pixels_per_wvln
+        if initial_times is None:
+            #: The initial times of the transmits. This is the time between the
+            #: first element firing and the first sample being recorded.
+            self.initial_times = np.zeros(N_tx)
+        else:
+            self.initial_times = initial_times
+
+        # Beamforming grid related attributes
+        #: The lateral limits of the beamforming grid
+        self.xlims = xlims
+        #: The y-limits of the beamforming grid (only used in 3D imaging)
+        self.ylims = ylims
+        if zlims:
+            #: The axial limits of the beamforming grid
+            self.zlims = zlims
+        else:
+            self.zlims = [0, self.c * self.N_ax / self.fs / 2]
+            print(self.zlims)
+
+        #: The number of pixels in the lateral direction in the beamforming
+        #: grid
+        self.Nx = Nx
+        #: The number of pixels in the axial direction in the beamforming grid
+        self.Nz = Nz
+
+        #: The z_axis locations of the pixels in the beamforming grid
+        self.z_axis = np.linspace(*self.zlims, N_ax)
+
+        check_for_aliasing(self)
+
+        # TODO: Change to polar angles
+        #: The polar angles of the planewaves. (The ones usually used in 2D imaging)
+        self.angles = polar_angles
+        #: The azimuth angles of the planewaves. (The ones usually used in 3D imaging)
+        self.azimuth_angles = azimuth_angles
+        #: Thefocus distances from the origin for each transmit (n_tx). Set to
+        #: Inf for planewave. Negative for diverging wave. Positive for
+        #: focused transmits.
+        self.focus_distances = focus_distances
+        #: The transmit delays for each element shifted such that the first
+        #: element fires at t=0 of shape (n_elements,)
+        self.t0_delays = t0_delays
+
+        #: The beamforming grid of shape (Nx, Nz, 3)
+        self.grid = get_grid(self)
+
+class FocussedScan(Scan):
+    """
+    Class representing a focussed beam scan where every transmit has a beam
+    origin, angle, and focus defined.
+    """
+
+    def __init__(self, angles, origins, focus_distances, *args, **kwargs):
+        super().__init__(*args, **kwargs)
 
         # TODO: Change to vfocus?
         self.origins = origins
@@ -341,17 +380,10 @@
     Class representing a plane wave scan where every transmit has an angle.
     """
 
-<<<<<<< HEAD
-    def __init__(self, xlims=(-0.01, 0.01), ylims=(0, 0), zlims=(0, 0.04),
-                 fc=7e6, fs=28e6, c=1540, modtype='rf',N_ax=256, Nx=128,
-                 Nz=128, downsample=1, angles=None,
-                 n_angles=None, initial_times=None):
-=======
     def __init__(self, N_tx=75, xlims=(-0.01, 0.01), ylims=(0, 0),
                  zlims=(0, 0.04), fc=7e6, fs=28e6, c=1540, modtype='rf',
                  N_ax=256, Nx=None, Nz=None, downsample=1, pixels_per_wvln=3,
                  angles=None, n_angles=None, initial_times=None):
->>>>>>> 1ab0cf1f
         """
         Initializes a PlaneWaveScan object.
 
