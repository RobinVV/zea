"""Class structures containing parameters defining an ultrasound scan and the
beamforming grid.

- **Author(s)**     : Vincent van de Schaft
- **Date**          : Wed Feb 15 2024
"""
import numpy as np

from usbmd.utils.pixelgrid import get_grid, check_for_aliasing

_MOD_TYPES = [None, 'rf', 'iq']

class Scan:
    """Scan base class."""
    def __init__(self, N_tx=75, xlims=(-0.01, 0.01), ylims=(0, 0),
                 zlims=(0, 0.04), fc=7e6, fs=28e6, c=1540, modtype='rf',
                 N_ax=3328, Nx=None, Nz=None, pixels_per_wvln=3,
                 downsample=1, initial_times=None):
        """
        Initializes a Scan object representing the number and type of transmits,
        and the target pixels to beamform to.

        The Scan object generates a pixel grid when it is initialized.

        Args:
            probe (Probe, str, optional): Probe object to read values from or
                probe name to initialize. Defaults to None.
            N_tx (int, optional): The number of transmits to produce a single
                frame. Defaults to 75.
            xlim (tuple, optional): The x-limits in the beamforming grid.
                Defaults to (-0.01, 0.01).
            ylim (tuple, optional): The y-limits in the beamforming grid.
                Defaults to (0, 0).
            zlim (tuple, optional): The z-limits in the beamforming grid.
                Defaults to (0,0.04).
            fc (float, optional): The modulation carrier frequency.
                Defaults to 7e6.
            fs (float, optional): The sampling rate to sample rf- or
                iq-signals with. Defaults to 28e6.
            c (float, optional): The speed of sound in m/s. Defaults to 1540.
                modtype(string, optional): The modulation type. ('rf' or 'iq').
                Defaults to 'rf'
            N_ax (int, optional): The number of samples per in a receive
                recording per channel. Defaults to None.
            Nx (int, optional): The number of pixels in the lateral direction
                in the beamforming grid. Defaults to None.
            Nz (int, optional): The number of pixels in the axial direction in
                the beamforming grid. Defaults to None.
            pixels_per_wvln (int, optional): The number of pixels per wavelength
                to use in the beamforming grid. Only used when Nx and Nz are not
                defined. Defaults to 3.
            downsample (int, optional): Decimation factor applied after downconverting
                data to baseband (RF to IQ). Defaults to 1.
            initial_times (ndarray, optional): The initial times of the
                transmits of shape (n_tx). Given that the first element fires
                at time 0, this is the time at which the first sample is
                recorded. Defaults to None in which case the initial times are
                set to zeros.


        Raises:
            NotImplementedError: Initializing from probe not yet implemented.
        """
        assert modtype in _MOD_TYPES, "modtype must be either 'rf' or 'iq'."

        # Attributes concerning channel data
        #: The number of transmits in a single frame
        self.N_tx = N_tx
        #: The transmit center frequency. This is the frequency of the
        #: modulation
        self.fc = fc
        #: The sampling frequency of the receive data
        self.fs = fs
        #: The average speed of sound
        self.c = c
        #: The modulation type. This can be 'rf' or 'iq'
        self.modtype = modtype
        #: The number of axial samples in a single receive recording
        self.N_ax = N_ax // downsample
        #: ?
        self.fdemod = self.fc if modtype == 'iq' else 0.
        #: The number of channels in a single receive recording. For IQ-data
        #: there are 2 channels (the I and the Q channel). For rf-data there
        #: is only 1 channel.
        self.N_ch = 2 if modtype == 'iq' else 1
        #: The wavelength of the carrier signal
        self.wvln = self.c / self.fc
        #: The number of pixels per wavelength
        self.pixels_per_wavelength = pixels_per_wvln
        if initial_times is None:
            #: The initial times of the transmits. This is the time between the
            #: first element firing and the first sample being recorded.
            self.initial_times = np.zeros(N_tx)
        else:
            self.initial_times = initial_times

        # Beamforming grid related attributes
        #: The lateral limits of the beamforming grid
        self.xlims = xlims
        #: The y-limits of the beamforming grid (only used in 3D imaging)
        self.ylims = ylims
        if zlims:
            #: The axial limits of the beamforming grid
            self.zlims = zlims
        else:
            self.zlims = [0, self.c * self.N_ax / self.fs / 2]
            print(self.zlims)

        #: The number of pixels in the lateral direction in the beamforming
        #: grid
        self.Nx = Nx
        #: The number of pixels in the axial direction in the beamforming grid
        self.Nz = Nz

        #: The z_axis locations of the pixels in the beamforming grid
        self.z_axis = np.linspace(*self.zlims, N_ax)

        check_for_aliasing(self)

        #: The beamforming grid of shape (Nx, Nz, 3)
        self.grid = get_grid(self)

class FocussedScan(Scan):
    """
    Class representing a focussed beam scan where every transmit has a beam
    origin, angle, and focus defined.
    """

    def __init__(self, N_tx=75, xlims=(-0.01, 0.01), ylims=(0, 0),
                 zlims=(0, 0.04), fc=7e6, fs=28e6, c=1540, modtype='rf',
                 N_ax=256, origins=None,focus_distances=None, Nx=128, Nz=128,
                 angles=None, downsample=1, initial_times=None):
        super().__init__(
            N_tx=N_tx, xlims=xlims, ylims=ylims, zlims=zlims, fc=fc, fs=fs, c=c,
            modtype=modtype, N_ax=N_ax, Nx=Nx, Nz=Nz, downsample=downsample)

        self.origins = origins
        self.focus_distances = focus_distances
        self.angles = angles

class PlaneWaveScan(Scan):
    """
    Class representing a plane wave scan where every transmit has an angle.
    """

    def __init__(self, N_tx=75, xlims=(-0.01, 0.01), ylims=(0, 0),
                 zlims=(0, 0.04), fc=7e6, fs=28e6, c=1540, modtype='rf',
<<<<<<< HEAD
                 N_ax=256, Nx=128, Nz=128, downsample=1, pixels_per_wvln=3,
                 angles=None, n_angles=None, initial_times=None):
=======
                 N_ax=256, Nx=None, Nz=None, downsample=1, pixels_per_wvln=3,
                 angles=None, n_angles=None):
>>>>>>> 2925ce5b
        """
        Initializes a PlaneWaveScan object.

        Args:
            N_tx (int, optional): The number of planewave transmits. Defaults
                to 75.
            xlims (tuple, optional): The min and max x value in beamforming
                grid. Defaults to (-0.01, 0.01).
            ylims (tuple, optional): _description_. Defaults to (0, 0).
            zlims (tuple, optional): _description_. Defaults to (0, 0.04).
            fc (float, int, optional): The carrier frequency. Defaults to 7e6.
            fs (float, int, optional): The sampling rate. Defaults to 28e6.
            c (int, optional): The assumed speed of sound. Defaults to 1540.
            modtype (str, optional): The modulation type (rf or iq). Defaults
                to 'rf'.
            N_ax (int, optional): The number of axial samples per element per
                transmit. Defaults to 256.
            Nx (int, optional): The number of pixels in the x direction in the
                beamforming grid. Defaults to None.
            Nz (int, optional): The number of pixels in the z direction in the
                beamforming grid. Defaults to None.
            angles (list, optional): The angles of the planewaves. Defaults to
                None.
            n_angles (int, list, optional): The number of angles to use for
                beamforming. The angles will be sampled evenly from the angles
                list. Alternatively n_angles can contain a list of indices to
                use. Defaults to None.
            initial_times (ndarray, optional): The initial times of the
                transmits of shape (n_tx). Given that the first element fires
                at time 0, this is the time at which the first sample is
                recorded. Defaults to None in which case the initial times are
                set to zeros.

        Raises:
            ValueError: If n_angles has an invalid value.
        """

        super().__init__(
            N_tx=N_tx, xlims=xlims, ylims=ylims, zlims=zlims, fc=fc, fs=fs, c=c,
            modtype=modtype, N_ax=N_ax, Nx=Nx, Nz=Nz,
            downsample=downsample, pixels_per_wvln=pixels_per_wvln,
            initial_times=initial_times)

        assert angles is not None, \
            'Please provide angles at which plane wave dataset was recorded'
        self.angles = angles
        if n_angles:
            if isinstance(n_angles, list):
                try:
                    self.n_angles = n_angles
                    self.angles = self.angles[n_angles]
                except Exception as exc:
                    raise ValueError(
                        'Angle indexing does not match the number of '\
                        'recorded angles') from exc
            elif n_angles > len(self.angles):
                raise ValueError(
                    f'Number of angles {n_angles} specified supersedes '\
                    f'number of recorded angles {len(self.angles)}.'
                )
            else:
                # Compute n_angles evenly spaced indices for reduced angles
                angle_indices = np.linspace(0, len(self.angles)-1, n_angles)
                # Round the computed angles to integers and turn into list
                angle_indices = list(np.rint(angle_indices).astype('int'))
                # Store the values and indices in the object
                self.n_angles = angle_indices
                self.angles = self.angles[angle_indices]
        else:
            self.n_angles = list(range(len(self.angles)))

        self.N_tx = len(self.angles)


class CircularWaveScan(Scan):
    """Class representing a scan with diverging wave transmits."""
    def __init__(self, N_tx=75, xlims=(-0.01, 0.01), ylims=(0, 0),
                 zlims=(0, 0.04), fc=7e6, fs=28e6, c=1540, modtype='rf',
                 N_ax=256, Nx=128, Nz=128, downsample=1, focus=None):

        super().__init__(
            N_tx=N_tx, xlims=xlims, ylims=ylims, zlims=zlims, fc=fc, fs=fs, c=c,
            modtype=modtype, N_ax=N_ax, Nx=Nx, Nz=Nz, downsample=downsample,
            initial_times=None)

        self.focus = focus
        raise NotImplementedError('CircularWaveScan has not been implemented.')


def compute_t0_delays_planewave(ele_pos, polar_angle, azimuth_angle=0, c=1540):
    """Computes the transmit delays for a planewave, shifted such that the
    first element fires at t=0.

    Args:
        ele_pos (np.ndarray): The positions of the elements in the array of
            shape (element, 3).
        polar_angle (float): The polar angle of the planewave in radians.
        azimuth_angle (float, optional): The azimuth angle of the planewave
            in radians. Defaults to 0.
        c (float, optional): The speed of sound. Defaults to 1540.

    Returns:
        np.ndarray: The transmit delays for each element of shape (element,).
    """
    # The wave vector of the planewave of shape (1, 3)
    v = np.stack([np.sin(polar_angle)*np.cos(azimuth_angle),
                  np.sin(polar_angle)*np.sin(azimuth_angle),
                  np.cos(polar_angle)])[None]

    # Compute the projection of the element positions onto the wave vector
    projection = np.sum(ele_pos*v, axis=1)

    # Convert from distance to time to compute the transmit delays.
    t0_delays_not_zero_algined = projection/c

    # The smallest (possibly negative) time corresponds to the moment when
    # the first element fires.
    t_first_fire = np.min(projection)/c

    # The transmit delays are the projection minus the offset. This ensures
    # that the first element fires at t=0.
    t0_delays = t0_delays_not_zero_algined-t_first_fire

    return t0_delays


def compute_t0_delays_focused(origin, focus_distance, ele_pos, polar_angle,
                              azimuth_angle=0, c=1540):
    """Computes the transmit delays for a focused transmit, shifted such that
    the first element fires at t=0.

    Args:
        origin (np.ndarray): The origin of the focused transmit of shape (3,).
        focus_distance (float): The distance to the focus.
        ele_pos (np.ndarray): The positions of the elements in the array of
            shape (element, 3).
        polar_angle (float): The polar angle of the planewave in radians.
        azimuth_angle (float, optional): The azimuth angle of the planewave
            in radians. Defaults to 0.
        c (float, optional): The speed of sound. Defaults to 1540.

    Returns:
        np.ndarray: The transmit delays for each element of shape (element,).
    """
    # Compute the wave vector of shape (1, 3)
    v = np.stack([np.sin(polar_angle)*np.cos(azimuth_angle),
                  np.sin(polar_angle)*np.sin(azimuth_angle),
                  np.cos(polar_angle)])

    # Compute the location of the virtual source by adding the focus distance
    # to the origin along the wave vector.
    virtual_source = origin + focus_distance*v

    # Add a dummy dimension for the element dimension
    virtual_source = virtual_source[None]

    # Compute the distance between the virtual source and each element
    dist = np.linalg.norm(virtual_source-ele_pos, axis=1)

    dist *= -np.sign(focus_distance)

    # Convert from distance to time to compute the
    # transmit delays/travel times.
    travel_times = dist/c

    # The smallest (possibly negative) time corresponds to the moment when
    # the first element fires.
    t_first_fire = np.min(travel_times, axis=0)

    # Shift the transmit delays such that the first element fires at t=0.
    t0_delays = travel_times-t_first_fire

    return t0_delays<|MERGE_RESOLUTION|>--- conflicted
+++ resolved
@@ -145,13 +145,8 @@
 
     def __init__(self, N_tx=75, xlims=(-0.01, 0.01), ylims=(0, 0),
                  zlims=(0, 0.04), fc=7e6, fs=28e6, c=1540, modtype='rf',
-<<<<<<< HEAD
-                 N_ax=256, Nx=128, Nz=128, downsample=1, pixels_per_wvln=3,
-                 angles=None, n_angles=None, initial_times=None):
-=======
                  N_ax=256, Nx=None, Nz=None, downsample=1, pixels_per_wvln=3,
                  angles=None, n_angles=None):
->>>>>>> 2925ce5b
         """
         Initializes a PlaneWaveScan object.
 
