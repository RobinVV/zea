--- conflicted
+++ resolved
@@ -57,7 +57,7 @@
             center_frequency (float): The modulation carrier frequency.
             sampling_frequency (float): The sampling rate to sample rf- or
                 iq-signals with.
-            demodulation_frequency (float): The demodulation frequency. 
+            demodulation_frequency (float): The demodulation frequency.
                 Set to 0.0 if rf data and to center_frequency if iq data.
             xlims (tuple, optional): The x-limits in the beamforming grid.
                 Defaults to (probe_geometry[0, 0], probe_geometry[-1, 0]).
@@ -68,16 +68,8 @@
             bandwidth_percent: Receive bandwidth of RF signal in % of center
                 frequency. Not necessarily the same as probe bandwidth. Defaults to 200.
             sound_speed (float, optional): The speed of sound in m/s. Defaults to 1540.
-<<<<<<< HEAD
             n_ax (int, optional): The number of samples per in a receive
                 recording per channel. Defaults to None.
-=======
-                modtype(string, optional): The modulation type. ('rf' or 'iq'). Defaults
-                to 'rf'
-            modtype (str, optional): The modulation type. ('rf' or 'iq').
-            n_ax (int, optional): The number of samples in a receive recording per channel.
-                Defaults to None.
->>>>>>> cf786b0f
             Nx (int, optional): The number of pixels in the lateral direction
                 in the beamforming grid. Defaults to None.
             Nz (int, optional): The number of pixels in the axial direction in
@@ -116,7 +108,7 @@
         Raises:
             NotImplementedError: Initializing from probe not yet implemented.
         """
-        
+
         # Attributes concerning channel data : The number of transmissions in a frame
         self._n_tx = int(n_tx)
         #: The number of elements in the array
@@ -442,7 +434,7 @@
         angles=None,
         n_tx=75,
         n_el=128,
-        n_ch = 1,
+        n_ch=1,
         xlims=(-0.01, 0.01),
         ylims=(0, 0),
         zlims=(0, 0.04),
@@ -531,13 +523,13 @@
         super().__init__(
             n_tx=n_tx,
             n_el=n_el,
-            n_ch = n_ch,
+            n_ch=n_ch,
             xlims=xlims,
             ylims=ylims,
             zlims=zlims,
             center_frequency=center_frequency,
             sampling_frequency=sampling_frequency,
-            demodulation_frequency = demodulation_frequency,
+            demodulation_frequency=demodulation_frequency,
             sound_speed=sound_speed,
             n_ax=n_ax,
             Nx=Nx,
@@ -560,13 +552,13 @@
         self,
         n_tx=75,
         n_el=128,
-        n_ch = 1,
+        n_ch=1,
         xlims=(-0.01, 0.01),
         ylims=(0, 0),
         zlims=(0, 0.04),
         center_frequency=7e6,
         sampling_frequency=28e6,
-        demodulation_frequency = 0.0,
+        demodulation_frequency=0.0,
         sound_speed=1540,
         n_ax=256,
         Nx=128,
@@ -577,13 +569,13 @@
         super().__init__(
             n_tx=n_tx,
             n_el=n_el,
-            n_ch = n_ch,
+            n_ch=n_ch,
             xlims=xlims,
             ylims=ylims,
             zlims=zlims,
             center_frequency=center_frequency,
             sampling_frequency=sampling_frequency,
-            demodulation_frequency = demodulation_frequency,
+            demodulation_frequency=demodulation_frequency,
             sound_speed=sound_speed,
             n_ax=n_ax,
             Nx=Nx,
