--- conflicted
+++ resolved
@@ -290,17 +290,10 @@
     Class representing a plane wave scan where every transmit has an angle.
     """
 
-<<<<<<< HEAD
     def __init__(self, xlims=(-0.01, 0.01), ylims=(0, 0), zlims=(0, 0.04),
                  fc=7e6, fs=28e6, c=1540, modtype='rf',N_ax=256, Nx=128,
                  Nz=128, downsample=1, angles=None,
-                 n_angles=None):
-=======
-    def __init__(self, N_tx=75, xlims=(-0.01, 0.01), ylims=(0, 0),
-                 zlims=(0, 0.04), fc=7e6, fs=28e6, c=1540, modtype='rf',
-                 N_ax=256, Nx=None, Nz=None, downsample=1, pixels_per_wvln=3,
-                 angles=None, n_angles=None, initial_times  = None):
->>>>>>> 7925a3c9
+                 n_angles=None, initial_times=None):
         """
         Initializes a PlaneWaveScan object.
 
