--- conflicted
+++ resolved
@@ -7,12 +7,8 @@
 import numpy as np
 from keras import ops
 
-<<<<<<< HEAD
 from usbmd.tensor_ops import patched_map, safe_vectorize
 from usbmd.utils.cache import cache_output
-=======
-from usbmd.tensor_ops import patched_map
->>>>>>> 845ca31a
 from usbmd.utils.lens_correction import calculate_lens_corrected_delays
 from usbmd.utils.utils import deprecated
 
