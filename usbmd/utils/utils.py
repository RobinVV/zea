--- conflicted
+++ resolved
@@ -140,6 +140,7 @@
     date_str = now.strftime(string)
     return date_str
 
+
 def find_first_nonzero_index(arr, axis, invalid_val=-1):
     """
     Find the index of the first non-zero element along a specified axis in a NumPy array.
@@ -159,25 +160,4 @@
     nonzero_mask = arr != 0
     return np.where(
         nonzero_mask.any(axis=axis), nonzero_mask.argmax(axis=axis), invalid_val
-<<<<<<< HEAD
-    )
-
-def matplotlib_figure_to_numpy(fig):
-    """Convert matplotlib figure to numpy array.
-
-    Args:
-        fig (matplotlib.figure.Figure): figure to convert.
-
-    Returns:
-        np.ndarray: numpy array of figure.
-
-    """
-    if plt_window_has_been_closed(fig):
-        return
-    fig.canvas.draw()
-    image = np.frombuffer(fig.canvas.tostring_rgb(), dtype="uint8")
-    image = image.reshape(fig.canvas.get_width_height()[::-1] + (3,))
-    return image
-=======
-    )
->>>>>>> 1bf4eab2
+    )