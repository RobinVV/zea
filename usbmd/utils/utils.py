--- conflicted
+++ resolved
@@ -200,9 +200,6 @@
     Returns:
         The first non-None item found in the array, or None if no such item exists.
     """
-<<<<<<< HEAD
-    return next((item for item in arr if item is not None), None)
-=======
     non_none_items = [item for item in arr if item is not None]
     return non_none_items[0] if non_none_items else None
 
@@ -280,5 +277,4 @@
 
             return item
 
-    return decorator
->>>>>>> c840ff3b
+    return decorator