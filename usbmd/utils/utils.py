--- conflicted
+++ resolved
@@ -14,6 +14,7 @@
 import cv2
 import numpy as np
 from PIL import Image
+
 from usbmd.utils import log
 from usbmd.utils.checks import _assert_uint8_images
 
@@ -161,7 +162,6 @@
 
     pillow_imgs = [Image.fromarray(img) for img in images]
 
-<<<<<<< HEAD
     # Apply the same palette to all frames without dithering for consistent color mapping
     # Convert all images to RGB and combine their colors for palette generation
     all_colors = np.vstack(
@@ -174,29 +174,12 @@
         colors=256,
         method=Image.MEDIANCUT,  # pylint: disable=no-member
         kmeans=1,
-=======
-    # Get global palette from first image with improved settings
-    first_frame = (
-        pillow_imgs[0]
-        .convert("RGB")
-        .quantize(
-            colors=256,
-            # Use median cut to generate the palette
-            method=Image.MEDIANCUT,  # pylint: disable=no-member
-            # Use k-means to refine the palette
-            kmeans=1,
-        )
->>>>>>> 6625dea7
     )
 
     # Apply the same palette to all frames without dithering
     pillow_imgs = [
         img.convert("RGB").quantize(
-<<<<<<< HEAD
             palette=global_palette,
-=======
-            palette=first_frame,
->>>>>>> 6625dea7
             dither=Image.NONE,  # pylint: disable=no-member
         )
         for img in pillow_imgs
