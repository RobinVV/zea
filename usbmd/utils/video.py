--- conflicted
+++ resolved
@@ -35,7 +35,6 @@
 #TODO: This class is currently used during streaming, but will be replaced with USBMD functions.
 class Scan_converter():
     """Class that handles visualization of ultrasound images"""
-<<<<<<< HEAD
     def __init__(
             self,
             norm_mode='max',
@@ -44,10 +43,6 @@
             max_buffer_size = 10,
             norm_factor=2**14):
         """_summary_
-=======
-    def __init__(self, norm_mode='max', env_mode = 'abs', buffer_size = 30, norm_factor=2**14):
-        """Scan convert class. TODO: update with usbmd funcs.
->>>>>>> b87beb5d
 
         Args:
             norm_mode (str, optional): Normalization mode ('max', 'smoothnormal', 'fixed').
