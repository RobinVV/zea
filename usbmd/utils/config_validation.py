"""Validate configuration yaml files.

https://github.com/keleshev/schema
https://www.andrewvillazon.com/validate-yaml-python-schema/

This file specifies bare bone structure of the config files.
Furthermore it check the config file you create for validity and sets
missing (if optional) parameters to default values. When adding functionality
that needs parameters from the config file, make sure to add those paremeters here.
Also if that parameter is optional, add a default value.

- **Author(s)**     : Tristan Stevens
- **Date**          : 31/01/2023
"""
from pathlib import Path

from schema import And, Optional, Or, Regex, Schema

from usbmd.processing import (_BEAMFORMER_TYPES, _DATA_TYPES, _ML_LIBRARIES,
                              _MOD_TYPES)
from usbmd.utils.metrics import _METRICS

# predefined checks, later used in schema to check validity of parameter
any_number = Or(int, float,
    error='Must be a number, scientific notation should be of form x.xe+xx, '\
          'otherwise interpreted as string')
list_of_size_two = And(list, lambda l: len(l) == 2)
positive_integer = And(int, lambda i: i > 0)
list_of_floats = And(list, lambda l: all(isinstance(_l, float) for _l in l))
percentage = And(any_number, lambda f: 0 <= f <= 100)

# optional sub schemas go here, to allow for nested defaults

# model
model_schema = Schema({
    Optional("batch_size", default=8): positive_integer,
    Optional("patch_shape", default=[8, 8]): list_of_size_two,
    Optional("beamformer", default=None): {
        "type": Or(None, *_BEAMFORMER_TYPES),
        Optional("folds", default=1): positive_integer,
        Optional("end_with_prox", default=False): bool,
        Optional("proxtype", default="softthres"): \
            Or(None, "wavelet", "softthres", "fourier", "neural"),
        Optional("kernel_size", default=3): positive_integer,
        Optional("aux_inputs", default=None): Or(None, list),
    },
})

# preprocess
preprocess_schema = Schema({
    Optional("elevation_compounding", default=None): Or(int, "max", "mean", None),
    Optional("multi_bpf", default=None): Or(None, {
        "num_taps": positive_integer,
        "freqs": list_of_floats,
        "bandwidths": list_of_floats,
        # Optional("units", default="Hz"): Or("Hz", "kHz", "MHz", "GHz"),
    }),
    Optional("demodulation", default='manual'): Or('manual', 'hilbert', 'gabor'),
})

# postprocess
postprocess_schema = Schema({
    Optional("contrast_boost", default=None): Or(None, {
        "k_p": float,
        "k_n": float,
        "threshold": float,
    }),
    Optional("thresholding", default=None): Or(None, {
        Optional("percentile", default=None): Or(None, percentage),
        Optional("threshold", default=None): Or(None, any_number),
        Optional("fill_value", default="min"): Or("min", "max", "threshold", any_number),
        Optional("below_threshold", default=True): bool,
        Optional("threshold_type", default="hard"): "hard",
    }),
    Optional("lista", default=False): bool,
})

# scan
scan_schema = Schema({
    Optional("xlims", default=None): Or(None, list_of_size_two),
    Optional("zlims", default=None): Or(None, list_of_size_two),
    Optional("ylims", default=None): Or(None, list_of_size_two),
    # TODO: n_angles and N_tx are overlapping parameters
    Optional("n_angles", default=None): Or(None, int, list),
    Optional("N_tx", default=None): Or(None, int),
    Optional("Nx", default=None): Or(None, positive_integer),
    Optional("Nz", default=None): Or(None, positive_integer),
    Optional("N_ax", default=None): Or(None, int),
    Optional("fc", default=None): Or(None, any_number),
    Optional("fs", default=None): Or(None, any_number),
<<<<<<< HEAD
    Optional("downsample", default=None): positive_integer,
=======
    Optional("tzero_correct", default=None): Or(None, bool),
    Optional("downsample", default=None): Or(None, positive_integer),
>>>>>>> 5bdeaa02
})

# top level schema
config_schema = Schema({
    "data": {
        "dataset_name": str,
        "dtype": Or(*_DATA_TYPES),
        Optional("output_size", default=500): positive_integer,
        Optional("to_dtype", default="image"): Or(*_DATA_TYPES),
        Optional("file_path", default=None): Or(None, str, Path),
        Optional("local", default=True): bool,
        Optional("subset", default=None): Or(None, str),
        Optional("frame_no", default=None): Or(None, "all", int),
        Optional("dynamic_range", default=[-60, 0]): list_of_size_two,
        Optional("input_range", default=None): Or(None, list_of_size_two),
        Optional("apodization", default=None): Or(None, str),
        Optional("modtype", default=None): Or(*_MOD_TYPES),
        Optional("from_modtype", default=None): Or(*_MOD_TYPES),
<<<<<<< HEAD
        Optional("user", default=None): dict,
        Optional("dataset_folder", default=None): Or(None, str),
=======
        Optional("user", default=None): Or(None, dict),
>>>>>>> 5bdeaa02
    },
    "plot": {
        "save": bool,
        "axis": bool,
        Optional("fps", default=20): int,
        Optional("tag", default=None): Or(None, str),
        Optional("headless", default=False): bool,
        Optional("selector", default=None): Or(None, 'rectangle', 'lasso'),
        Optional("selector_metric", default='gcnr'): Or(*_METRICS),
    },
    Optional("model", default=model_schema.validate({})): model_schema,
    Optional("preprocess", default=preprocess_schema.validate({})): preprocess_schema,
    Optional("postprocess", default=postprocess_schema.validate({})): postprocess_schema,
    Optional("scan", default=scan_schema.validate({})): scan_schema,

    Optional("device", default=None): \
        Or("cpu", "gpu", "cuda", Regex(r"cuda:\d+"), Regex(r"gpu:\d+"), Regex(r"auto:\d+"), None),
    Optional("ml_library", default=None): Or(None, *_ML_LIBRARIES, 'disable'),
    Optional("git", default=None): Or(None, str),
})

def check_config(config: dict, verbose: bool=False):
    """Check a config given dictionary"""
    config = config_schema.validate(dict(config))
    if verbose:
        print('Config is correct')
    return config<|MERGE_RESOLUTION|>--- conflicted
+++ resolved
@@ -88,12 +88,8 @@
     Optional("N_ax", default=None): Or(None, int),
     Optional("fc", default=None): Or(None, any_number),
     Optional("fs", default=None): Or(None, any_number),
-<<<<<<< HEAD
-    Optional("downsample", default=None): positive_integer,
-=======
     Optional("tzero_correct", default=None): Or(None, bool),
     Optional("downsample", default=None): Or(None, positive_integer),
->>>>>>> 5bdeaa02
 })
 
 # top level schema
@@ -112,12 +108,8 @@
         Optional("apodization", default=None): Or(None, str),
         Optional("modtype", default=None): Or(*_MOD_TYPES),
         Optional("from_modtype", default=None): Or(*_MOD_TYPES),
-<<<<<<< HEAD
-        Optional("user", default=None): dict,
+        Optional("user", default=None): Or(None, dict),
         Optional("dataset_folder", default=None): Or(None, str),
-=======
-        Optional("user", default=None): Or(None, dict),
->>>>>>> 5bdeaa02
     },
     "plot": {
         "save": bool,
