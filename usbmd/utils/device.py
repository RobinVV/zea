--- conflicted
+++ resolved
@@ -52,28 +52,19 @@
         from usbmd.backend.tensorflow.utils.gpu_config import get_device
 
         device = get_device(device, verbose=verbose)
-<<<<<<< HEAD
-    elif ml_library == "jax":
+    elif backend == "jax":
         # pylint: disable=import-outside-toplevel
         from usbmd.backend.jax.utils.gpu_config import get_device
 
         device = get_device(device, verbose=verbose)
-    elif ml_library == "numpy":
-        device = "cpu"
-    elif ml_library is None:
-=======
-    elif backend is None or backend == "jax":
->>>>>>> 80bdece4
+    elif backend is None:
         # pylint: disable=import-outside-toplevel
         from usbmd.utils.gpu_utils import get_device
 
         selected_gpu_ids = get_device(device, verbose=verbose)
         device = selected_gpu_ids_to_device(selected_gpu_ids, key="gpu")
-<<<<<<< HEAD
-=======
     elif backend == "numpy":
         device = "cpu"
->>>>>>> 80bdece4
     else:
         raise ValueError(f"Unknown backend ({backend}) in config.")
 
