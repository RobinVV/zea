"""Display functionality for USBMD.

All functionality related to displaying ultrasound images.

- **Author(s)**     : Tristan Stevens
- **Date**          : 02/11/2023
"""

from functools import partial
from typing import Tuple, Union

import numpy as np
import scipy
from keras import ops
from PIL import Image
from skimage.transform import resize

from usbmd.utils import find_first_nonzero_index, translate


def to_8bit(image, dynamic_range: Union[None, tuple] = None, pillow: bool = True):
    """Convert image to 8 bit image [0, 255]. Clip between dynamic range.

    Args:
        image (ndarray): Input image(s). Should be in between dynamic range.
        dynamic_range (tuple, optional): Dynamic range of input image(s).
        pillow (bool, optional): Whether to return PIL image. Defaults to True.

    Returns:
        image (ndarray): Output 8 bit image(s) [0, 255].

    """
    if dynamic_range is None:
        dynamic_range = (-60, 0)

    image = ops.clip(image, *dynamic_range)
    image = translate(image, dynamic_range, (0, 255))
    image = ops.convert_to_numpy(image)
    image = image.astype(np.uint8)
    if pillow:
        image = Image.fromarray(image)
    return image


<<<<<<< HEAD
def scan_convert_2d_coordinates(
=======
def compute_scan_convert_2d_coordinates(
>>>>>>> fda2750c
    image_shape,
    rho_range: Tuple[float, float],
    theta_range: Tuple[float, float],
    resolution: Union[float, None] = None,
    dtype: str = "float32",
):
<<<<<<< HEAD
    """Generate coordinates for 2d scan conversion from polar coordinates"""
    assert len(rho_range) == 2, "rho_range should be a tuple of length 2"
    assert len(theta_range) == 2, "theta_range should be a tuple of length 2"
    assert rho_range[0] < rho_range[1], "min_rho should be less than max_rho"

    rho = ops.linspace(rho_range[0], rho_range[1], image_shape[-2], dtype=dtype)
    theta = ops.linspace(theta_range[0], theta_range[1], image_shape[-1], dtype=dtype)

    rho_grid, theta_grid = ops.meshgrid(rho, theta, indexing="ij")

    x_grid, z_grid = frustum_convert_rt2xz(rho_grid, theta_grid)

    x_lim = [ops.min(x_grid), ops.max(x_grid)]
    z_lim = [ops.min(z_grid), ops.max(z_grid)]

    if resolution is None:
        d_rho = rho[1] - rho[0]
        d_theta = theta[1] - theta[0]
        # arc length along constant phi at 1/4 depth
        sRT = 0.25 * (rho[0] + rho[-1]) * d_theta
        # average of arc lengths and radial step
        resolution = ops.mean([sRT, d_rho])  # mm per pixel

    x_vec = ops.arange(x_lim[0], x_lim[1], resolution)
    z_vec = ops.arange(z_lim[0], z_lim[1], resolution)

    z_grid, x_grid = ops.meshgrid(z_vec, x_vec)

    rho_grid_interp, theta_grid_interp = frustum_convert_xz2rt(
        x_grid, z_grid, theta_limits=[theta[0], theta[-1]]
    )

    # Map rho and theta interpolation points to grid indices
    rho_min, rho_max = ops.min(rho), ops.max(rho)
    theta_min, theta_max = ops.min(theta), ops.max(theta)
    rho_idx = (rho_grid_interp - rho_min) / (rho_max - rho_min) * (image_shape[-2] - 1)
    theta_idx = (
        (theta_grid_interp - theta_min)
        / (theta_max - theta_min)
        * (image_shape[-1] - 1)
    )

    # Stack coordinates as required for map_coordinates
    return ops.stack([rho_idx, theta_idx], axis=0)


def compute_scan_convert_2d_coordinates(
    image_shape,
    rho_range: Tuple[float, float],
    theta_range: Tuple[float, float],
    resolution: Union[float, None] = None,
    dtype: str = "float32",
):
=======
>>>>>>> fda2750c
    """Precompute coordinates for 2d scan conversion from polar coordinates"""
    assert len(rho_range) == 2, "rho_range should be a tuple of length 2"
    assert len(theta_range) == 2, "theta_range should be a tuple of length 2"
    assert rho_range[0] < rho_range[1], "min_rho should be less than max_rho"

    rho = ops.linspace(rho_range[0], rho_range[1], image_shape[-2], dtype=dtype)
    theta = ops.linspace(theta_range[0], theta_range[1], image_shape[-1], dtype=dtype)

    rho_grid, theta_grid = ops.meshgrid(rho, theta, indexing="ij")

    x_grid, z_grid = frustum_convert_rt2xz(rho_grid, theta_grid)

    x_lim = [ops.min(x_grid), ops.max(x_grid)]
    z_lim = [ops.min(z_grid), ops.max(z_grid)]

    if resolution is None:
        d_rho = rho[1] - rho[0]
        d_theta = theta[1] - theta[0]
        # arc length along constant phi at 1/4 depth
        sRT = 0.25 * (rho[0] + rho[-1]) * d_theta
        # average of arc lengths and radial step
        resolution = ops.mean([sRT, d_rho])  # mm per pixel

    x_vec = ops.arange(x_lim[0], x_lim[1], resolution)
    z_vec = ops.arange(z_lim[0], z_lim[1], resolution)

    z_grid, x_grid = ops.meshgrid(z_vec, x_vec)

    rho_grid_interp, theta_grid_interp = frustum_convert_xz2rt(
        x_grid, z_grid, theta_limits=[theta[0], theta[-1]]
    )

    # Map rho and theta interpolation points to grid indices
    rho_min, rho_max = ops.min(rho), ops.max(rho)
    theta_min, theta_max = ops.min(theta), ops.max(theta)
    rho_idx = (rho_grid_interp - rho_min) / (rho_max - rho_min) * (image_shape[-2] - 1)
    theta_idx = (
        (theta_grid_interp - theta_min)
        / (theta_max - theta_min)
        * (image_shape[-1] - 1)
    )
    # Stack coordinates as required for map_coordinates
    coordinates = ops.stack([rho_idx, theta_idx], axis=0)
    return coordinates


def scan_convert_2d(
    image,
    rho_range: Tuple[float, float] = None,
    theta_range: Tuple[float, float] = None,
    resolution: Union[float, None] = None,
    coordinates: Union[None, np.ndarray] = None,
    fill_value: float = 0.0,
    order: int = 1,
):
    """
    Perform scan conversion on a 2D ultrasound image from polar coordinates
    (rho, theta) to Cartesian coordinates (x, z).

    Args:
        image (ndarray): The input 2D ultrasound image in polar coordinates.
            Has dimensions (n_rho, n_theta) with optional batch.
        rho_range (tuple): A tuple specifying the range of rho values
            (min_rho, max_rho). Defined in mm.
        theta_range (tuple): A tuple specifying the range of theta values
            (min_theta, max_theta). Defined in radians.
        resolution (float, optional): The resolution for the Cartesian grid.
            If None, it is calculated based on the input image. In mm / pixel.
        coordinates (ndarray, optional): Precomputed coordinates for scan conversion.
            If provided, it will be used instead of computing new coordinates based on
            the input image shape and ranges.
        fill_value (float, optional): The value to fill in for coordinates
<<<<<<< HEAD
            outside the input image ranges. Defaults to 0.0.
=======
            outside the input image ranges. Defaults to 0.0. When set to NaN,
            no interpolation at the edges will happen.
>>>>>>> fda2750c
        order (int, optional): The order of the spline interpolation. Defaults to 1.

    Returns:
        ndarray: The scan-converted 2D ultrasound image in Cartesian coordinates.
            Has dimensions (n_z, n_x). Coordinates outside the input image
            ranges are filled with NaNs.

    Note:
        Polar grid is inferred from the input image shape and the supplied
        rho and theta ranges. Cartesian grid is computed based on polar grid
        with resolutions specified by resolution parameter.

    """
    image = ops.cast(image, dtype="float32")

    if coordinates is None:
        coordinates = compute_scan_convert_2d_coordinates(
            image.shape, rho_range, theta_range, resolution, dtype=image.dtype
        )

    images_sc = _interpolate_batch(image, coordinates, fill_value, order=order)

    # swap axis to match z, x
    images_sc = ops.swapaxes(images_sc, -1, -2)

    return images_sc


def compute_scan_convert_3d_coordinates(
    image_shape,
    rho_range: Tuple[float, float],
    theta_range: Tuple[float, float],
    phi_range: Tuple[float, float],
    resolution: Union[float, None] = None,
    dtype: str = "float32",
):
    """Precompute coordinates for 3d scan conversion from polar coordinates"""
    assert len(rho_range) == 2, "rho_range should be a tuple of length 2"
    assert len(theta_range) == 2, "theta_range should be a tuple of length 2"
    assert len(phi_range) == 2, "phi_range should be a tuple of length 2"
    assert rho_range[0] < rho_range[1], "min_rho should be less than max_rho"

    rho = ops.linspace(rho_range[0], rho_range[1], image_shape[-3], dtype=dtype)
    theta = ops.linspace(theta_range[0], theta_range[1], image_shape[-2], dtype=dtype)
    phi = ops.linspace(phi_range[0], phi_range[1], image_shape[-1], dtype=dtype)

    rho_grid, theta_grid, phi_grid = ops.meshgrid(rho, theta, phi, indexing="ij")

    x_grid, y_grid, z_grid = frustum_convert_rtp2xyz(rho_grid, theta_grid, phi_grid)

    x_lim = [ops.min(x_grid), ops.max(x_grid)]
    y_lim = [ops.min(y_grid), ops.max(y_grid)]
    z_lim = [ops.min(z_grid), ops.max(z_grid)]

    if resolution is None:
        d_rho = rho[1] - rho[0]
        d_theta = theta[1] - theta[0]
        d_phi = phi[1] - phi[0]

        # arc length along constant phi at 1/4 depth
        sRT = 0.25 * (rho[0] + rho[-1]) * d_theta
        # arc length along constant theta at 1/4 depth
        sRP = 0.25 * (rho[0] + rho[-1]) * d_phi
        # average of arc lengths and radial step
        resolution = ops.mean([sRT, sRP, d_rho])  # mm per pixel

    z_vec = ops.arange(z_lim[0], z_lim[1], resolution)
    x_vec = ops.arange(x_lim[0], x_lim[1], resolution)
    y_vec = ops.arange(y_lim[0], y_lim[1], resolution)

    z_grid, x_grid, y_grid = ops.meshgrid(z_vec, x_vec, y_vec)

    rho_grid_interp, theta_grid_interp, phi_grid_interp = frustum_convert_xyz2rtp(
        x_grid,
        y_grid,
        z_grid,
        theta_limits=[theta[0], theta[-1]],
        phi_limits=[phi[0], phi[-1]],
    )

    # return volume
    rho_min, rho_max = ops.min(rho), ops.max(rho)
    theta_min, theta_max = ops.min(theta), ops.max(theta)
    phi_min, phi_max = ops.min(phi), ops.max(phi)
    rho_idx = (rho_grid_interp - rho_min) / (rho_max - rho_min) * (image_shape[-3] - 1)
    theta_idx = (
        (theta_grid_interp - theta_min)
        / (theta_max - theta_min)
        * (image_shape[-2] - 1)
    )
    phi_idx = (phi_grid_interp - phi_min) / (phi_max - phi_min) * (image_shape[-1] - 1)

    # Stack coordinates as required for map_coordinates
    return ops.stack([rho_idx, theta_idx, phi_idx], axis=0)


def scan_convert_3d(
    image,
    rho_range: Tuple[float, float] = None,
    theta_range: Tuple[float, float] = None,
    phi_range: Tuple[float, float] = None,
    resolution: Union[float, None] = None,
    coordinates: Union[None, np.ndarray] = None,
    fill_value: float = 0.0,
    order: int = 1,
):
    """
    Perform scan conversion on a 3D ultrasound image from polar coordinates
    (rho, theta, phi) to Cartesian coordinates (z, x, y).

    Args:
        image (ndarray): The input 3D ultrasound image in polar coordinates.
            Has dimensions (n_rho, n_theta, n_phi) with optional batch.
        rho_range (tuple): A tuple specifying the range of rho values
            (min_rho, max_rho). Defined in mm.
        theta_range (tuple): A tuple specifying the range of theta values
            (min_theta, max_theta). Defined in radians.
        phi_range (tuple): A tuple specifying the range of phi values
            (min_phi, max_phi). Defined in radians.
        resolution (float, optional): The resolution for the Cartesian grid.
            If None, it is calculated based on the input image. In mm / pixel.
        coodinates (ndarray, optional): Precomputed coordinates for scan conversion.
            If provided, it will be used instead of computing new coordinates based on
            the input image shape and ranges.
        fill_value (float, optional): The value to fill in for coordinates
<<<<<<< HEAD
        order (int, optional): The order of the spline interpolation. Defaults to 1.

    Returns:
        ndarray: The scan-converted 3D ultrasound image in Cartesian coordinates.
            Has dimensions (n_z, n_x, n_y). Coordinates outside the input image
            ranges are filled with NaNs.

    Note:
        Polar grid is inferred from the input image shape and the supplied
        rho, theta and phi ranges. Cartesian grid is computed based on polar grid
        with resolutions specified by resolution parameter.
    """
    image = ops.cast(image, dtype="float32")

=======
            outside the input image ranges. Defaults to 0.0. When set to NaN,
            no interpolation at the edges will happen.
        order (int, optional): The order of the spline interpolation. Defaults to 1.

    Returns:
        ndarray: The scan-converted 3D ultrasound image in Cartesian coordinates.
            Has dimensions (n_z, n_x, n_y). Coordinates outside the input image
            ranges are filled with NaNs.

    Note:
        Polar grid is inferred from the input image shape and the supplied
        rho, theta and phi ranges. Cartesian grid is computed based on polar grid
        with resolutions specified by resolution parameter.
    """
    image = ops.cast(image, dtype="float32")

>>>>>>> fda2750c
    if coordinates is None:
        coordinates = compute_scan_convert_3d_coordinates(
            image.shape,
            rho_range,
            theta_range,
            phi_range,
            resolution,
            dtype=image.dtype,
        )

    images_sc = _interpolate_batch(image, coordinates, fill_value, order=order)

    # swap axis to match z, x, y
    images_sc = ops.swapaxes(images_sc, -2, -3)
    return images_sc


def scan_convert(
    image,
    rho_range: Tuple[float, float] = None,
    theta_range: Tuple[float, float] = None,
    phi_range: Tuple[float, float] = None,
    resolution: Union[float, None] = None,
    coordinates: Union[None, np.ndarray] = None,
    fill_value: float = 0.0,
    order: int = 1,
    with_batch_dim: bool = False,
):
    """Scan convert image based on number of dimensions."""
    if len(image.shape) == 2 + int(with_batch_dim):
        return scan_convert_2d(
            image,
            rho_range,
            theta_range,
            resolution,
            coordinates,
            fill_value,
            order,
        )
    elif len(image.shape) == 3 + int(with_batch_dim):
        return scan_convert_3d(
            image,
            rho_range,
            theta_range,
            phi_range,
            resolution,
            coordinates,
            fill_value,
            order,
        )
    else:
        raise ValueError(
            "Image must be 2D or 3D (with optional batch dim). "
            f"Got shape: {image.shape}"
        )


def map_coordinates(inputs, coordinates, order, fill_mode="constant", fill_value=0):
    """map_coordinates using keras.ops or scipy.ndimage when order > 1."""
    if order > 1:
        inputs = ops.convert_to_numpy(inputs)
        out = scipy.ndimage.map_coordinates(
            inputs, coordinates, order=order, mode=fill_mode, cval=fill_value
        )
        return ops.convert_to_tensor(out)
    else:
        return ops.image.map_coordinates(
            inputs, coordinates, order=order, fill_mode=fill_mode, fill_value=fill_value
        )


def _interpolate_batch(images, coordinates, fill_value=0.0, order=1):
    """Interpolate a batch of images."""
    image_shape = images.shape
    num_image_dims = coordinates.shape[0]

    batch_dims = images.shape[:-num_image_dims]

    images = ops.reshape(images, (-1, *image_shape[-num_image_dims:]))

    map_coordinates_fn = partial(
        map_coordinates,
        coordinates=coordinates,
        order=order,
        fill_mode="constant",
        fill_value=fill_value,
    )

    images_sc = ops.vectorized_map(map_coordinates_fn, images)

    # ignore batch dim to get image shape
    image_sc_shape = ops.shape(images_sc)[1:]
    images_sc = ops.reshape(images_sc, (*batch_dims, *image_sc_shape))

    return images_sc


def cart2pol(x, y):
    """Convert x, y cartesian coordinates to polar coordinates theta, rho."""
    theta = ops.mod(ops.arctan2(x, -y), np.pi * 2)
    rho = ops.sqrt(x**2 + y**2)
    return (theta, rho)


def transform_sc_image_to_polar(image_sc, output_size=None, fit_outline=True):
    """
    Transform a scan converted input image (cone) into square
        using radial stretching and downsampling. Note that it assumes the background to be zero!
        Please verify if your results make sense, especially if the image contains black parts
        at the edges. This function is not perfect by any means, but it works for most cases.

    Args:
        image (numpy.ndarray): Input image as a 2D numpy array (height, width).
        output_size (tuple, optional): Output size of the image as a tuple.
            Defaults to image_sc.shape.
        fit_outline (bool, optional): Whether to fit a polynomial the outline of the image.
            Defaults to True. If this is set to False, and the ultrasound image contains
            some black parts at the edges, weird artifacts can occur, because the jagged outline
            is stretched to the desired width.

    Returns:
        numpy.ndarray: Squared image as a 2D numpy array (height, width).
    """
    assert len(image_sc.shape) == 2, "function only allows for 2D data"

    # Default output size is the input size
    if output_size is None:
        output_size = image_sc.shape

    # Initialize an empty target array for polar_image
    polar_image = np.zeros_like(image_sc)

    # Flip along the x axis (such that curve of image_sc is pointing up)
    flipped_image = np.flip(image_sc, axis=0)

    # Find index of first non zero element along y axis (for every vertical line)
    non_zeros_flipped = find_first_nonzero_index(flipped_image, 0)

    # Remove any black vertical lines (columns) that do not contain image data
    remove_vertical_lines = np.where(non_zeros_flipped == -1)[0]
    polar_image = np.delete(polar_image, remove_vertical_lines, axis=1)
    non_zeros_flipped = np.delete(non_zeros_flipped, remove_vertical_lines)

    if fit_outline:
        model_fitted_bottom = np.poly1d(
            np.polyfit(range(len(non_zeros_flipped)), non_zeros_flipped, 4)
        )
        non_zeros_flipped = model_fitted_bottom(range(len(non_zeros_flipped)))
        non_zeros_flipped = non_zeros_flipped.round().astype(np.int64)
        non_zeros_flipped = np.clip(non_zeros_flipped, 0, None)

    non_zeros = polar_image.shape[0] - non_zeros_flipped

    # Find the middle of the width of the image
    width = polar_image.shape[1]
    width_middle = round(width / 2)

    # For every vertical line in the image
    for x_i in range(width):
        # Move the flipped first non-zero element to the bottom of the image
        polar_image[non_zeros_flipped[x_i] :, x_i] = image_sc[: non_zeros[x_i], x_i]

    # Find indices of first and last non-zero element along x axis (for every horizontal line)
    non_zeros_left = find_first_nonzero_index(polar_image, 1)
    non_zeros_right = width - find_first_nonzero_index(
        np.flip(polar_image, 1), 1, width_middle
    )

    # Remove any black horizontal lines (rows) that do not contain image data
    remove_horizontal_lines = np.max(np.where(non_zeros_left == -1)) + 1
    polar_image = polar_image[remove_horizontal_lines:, :]
    non_zeros_left = non_zeros_left[remove_horizontal_lines:]
    non_zeros_right = non_zeros_right[remove_horizontal_lines:]

    if fit_outline:
        model_fitted_left = np.poly1d(
            np.polyfit(range(len(non_zeros_left)), non_zeros_left, 2)
        )
        non_zeros_left = model_fitted_left(range(len(non_zeros_left)))
        non_zeros_left = non_zeros_left.round().astype(np.int64)

        model_fitted_right = np.poly1d(
            np.polyfit(range(len(non_zeros_right)), non_zeros_right, 2)
        )
        non_zeros_right = model_fitted_right(range(len(non_zeros_right)))
        non_zeros_right = non_zeros_right.round().astype(np.int64)

    # For every horizontal line in the image
    for y_i in range(polar_image.shape[0]):
        small_array = polar_image[y_i, non_zeros_left[y_i] : non_zeros_right[y_i]]

        if len(small_array) <= 1:
            # If the array is too small for interpolation, set it to the middle value.
            polar_image[y_i, :] = polar_image[y_i, width_middle]
        else:
            # Perform linear interpolation to stretch the line to the desired width.
            array_interp = scipy.interpolate.interp1d(
                np.arange(small_array.size), small_array
            )
            polar_image[y_i, :] = array_interp(
                np.linspace(0, small_array.size - 1, width)
            )

    # Resize image to output_size
    return resize(polar_image, output_size, preserve_range=True)


def frustum_convert_rtp2xyz(rho, theta, phi):
    """Convert coordinates from (rho, theta, phi) space to (X,Y,Z) space using
    the frustum coordinate conversion.

    Angles are defined in radians.

    Args:
        rho (ndarray): Radial coordinates of the points to convert.
        theta (ndarray): Theta coordinates of the points to convert.
        phi (ndarray): Phi coordinates of the points to convert.

    Returns:
        x (ndarray): X coordinates of the converted points.
        y (ndarray): Y coordinates of the converted points.
        z (ndarray): Z coordinates of the converted points.
    """
    if ops.size(rho) != ops.size(theta) or ops.size(rho) != ops.size(phi):
        raise ValueError("Number of elements in rho, theta, and phi should be the same")

    z = rho / ops.sqrt(1 + ops.tan(theta) ** 2 + ops.tan(phi) ** 2)
    x = z * ops.tan(theta)
    y = z * ops.tan(phi)

    return x, y, z


def frustum_convert_rt2xz(rho, theta):
    """Convert coordinates from (rho, theta) space to (X,Z) space using
    the frustum coordinate conversion.

    Angles are defined in radians.

    Args:
        rho (ndarray): Radial coordinates of the points to convert.
        theta (ndarray): Theta coordinates of the points to convert.

    Returns:
        x (ndarray): X coordinates of the converted points.
        z (ndarray): Z coordinates of the converted points.
    """
    if ops.size(rho) != ops.size(theta):
        raise ValueError("Number of elements in rho and theta should be the same")

    z = rho / ops.sqrt(1 + ops.tan(theta) ** 2)
    x = z * ops.tan(theta)

    return x, z


def frustum_convert_xz2rt(x, z, theta_limits):
    """Convert coordinates from (X,Z) space to (rho, theta) space using
    the frustum coordinate conversion.

    Angles are defined in radians.

    Args:
        x (ndarray): X coordinates of the points to convert.
        z (ndarray): Z coordinates of the points to convert.
        theta_limits (list): Theta limits of the original volume. Any
            point that resides outside of these limits is potentially
            undefined, and therefore, the radial value for these points is
            made to be -1.

    Returns:
        rho (ndarray): Radial coordinates of the converted points.
        theta (ndarray): Theta coordinates of the converted points.
    """
    if ops.size(x) != ops.size(z):
        raise ValueError("Number of elements in x and z should be the same")

    rho = ops.sqrt(x**2 + z**2)
    theta = ops.arctan2(x, z)

    rho = ops.where(
        (rho < 0) | (theta < theta_limits[0]) | (theta > theta_limits[1]),
        -1,
        rho,
    )

    return rho, theta


def frustum_convert_xyz2rtp(x, y, z, theta_limits, phi_limits):
    """Convert coordinates from (X,Y,Z) space to (rho, theta, phi) space using
    the frustum coordinate conversion.

    Angles are defined in radians.

    Args:
        x (ndarray): X coordinates of the points to convert.
        y (ndarray): Y coordinates of the points to convert.
        z (ndarray): Z coordinates of the points to convert.
        tlimits, plimits:
            Theta and phi limits, respectively, of the original volume. Any
            point that resides outside of these limits is potentially
            undefined, and therefore, the radial value for these points is
            made to be -1.

    Returns:
        rho (ndarray): Radial coordinates of the converted points.
        theta (ndarray): Theta coordinates of the converted points.
        phi (ndarray): Phi coordinates of the converted points.
    """
    if ops.size(x) != ops.size(y) or ops.size(x) != ops.size(z):
        raise ValueError("Number of elements in x, y, and z should be the same")

    rho = ops.sqrt(x**2 + y**2 + z**2)
    theta = ops.arctan2(x, z)
    phi = ops.arctan2(y, z)

    rho = ops.where(
        (rho < 0)
        | (theta < theta_limits[0])
        | (theta > theta_limits[1])
        | (phi < phi_limits[0])
        | (phi > phi_limits[1]),
        -1,
        rho,
    )

    return rho, theta, phi<|MERGE_RESOLUTION|>--- conflicted
+++ resolved
@@ -42,18 +42,13 @@
     return image
 
 
-<<<<<<< HEAD
 def scan_convert_2d_coordinates(
-=======
-def compute_scan_convert_2d_coordinates(
->>>>>>> fda2750c
     image_shape,
     rho_range: Tuple[float, float],
     theta_range: Tuple[float, float],
     resolution: Union[float, None] = None,
     dtype: str = "float32",
 ):
-<<<<<<< HEAD
     """Generate coordinates for 2d scan conversion from polar coordinates"""
     assert len(rho_range) == 2, "rho_range should be a tuple of length 2"
     assert len(theta_range) == 2, "theta_range should be a tuple of length 2"
@@ -107,8 +102,6 @@
     resolution: Union[float, None] = None,
     dtype: str = "float32",
 ):
-=======
->>>>>>> fda2750c
     """Precompute coordinates for 2d scan conversion from polar coordinates"""
     assert len(rho_range) == 2, "rho_range should be a tuple of length 2"
     assert len(theta_range) == 2, "theta_range should be a tuple of length 2"
@@ -181,12 +174,8 @@
             If provided, it will be used instead of computing new coordinates based on
             the input image shape and ranges.
         fill_value (float, optional): The value to fill in for coordinates
-<<<<<<< HEAD
-            outside the input image ranges. Defaults to 0.0.
-=======
             outside the input image ranges. Defaults to 0.0. When set to NaN,
             no interpolation at the edges will happen.
->>>>>>> fda2750c
         order (int, optional): The order of the spline interpolation. Defaults to 1.
 
     Returns:
@@ -312,7 +301,8 @@
             If provided, it will be used instead of computing new coordinates based on
             the input image shape and ranges.
         fill_value (float, optional): The value to fill in for coordinates
-<<<<<<< HEAD
+            outside the input image ranges. Defaults to 0.0. When set to NaN,
+            no interpolation at the edges will happen.
         order (int, optional): The order of the spline interpolation. Defaults to 1.
 
     Returns:
@@ -327,24 +317,6 @@
     """
     image = ops.cast(image, dtype="float32")
 
-=======
-            outside the input image ranges. Defaults to 0.0. When set to NaN,
-            no interpolation at the edges will happen.
-        order (int, optional): The order of the spline interpolation. Defaults to 1.
-
-    Returns:
-        ndarray: The scan-converted 3D ultrasound image in Cartesian coordinates.
-            Has dimensions (n_z, n_x, n_y). Coordinates outside the input image
-            ranges are filled with NaNs.
-
-    Note:
-        Polar grid is inferred from the input image shape and the supplied
-        rho, theta and phi ranges. Cartesian grid is computed based on polar grid
-        with resolutions specified by resolution parameter.
-    """
-    image = ops.cast(image, dtype="float32")
-
->>>>>>> fda2750c
     if coordinates is None:
         coordinates = compute_scan_convert_3d_coordinates(
             image.shape,
